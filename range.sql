/* ------------------------------------------------------------------------
 *
 * range.sql
 *      RANGE partitioning functions
 *
 * Copyright (c) 2015-2016, Postgres Professional
 *
 * ------------------------------------------------------------------------
 */

CREATE OR REPLACE FUNCTION @extschema@.get_sequence_name(
	plain_schema	TEXT,
	plain_relname	TEXT)
RETURNS TEXT AS
$$
BEGIN
	RETURN format('%s.%s',
				  quote_ident(plain_schema),
				  quote_ident(format('%s_seq', plain_relname)));
END
$$
LANGUAGE plpgsql;

CREATE OR REPLACE FUNCTION @extschema@.create_or_replace_sequence(
	plain_schema	TEXT,
	plain_relname	TEXT,
	OUT seq_name	TEXT)
AS $$
BEGIN
	seq_name := @extschema@.get_sequence_name(plain_schema, plain_relname);
	EXECUTE format('DROP SEQUENCE IF EXISTS %s', seq_name);
	EXECUTE format('CREATE SEQUENCE %s START 1', seq_name);
END
$$
LANGUAGE plpgsql;

/*
 * Check RANGE partition boundaries.
 */
CREATE OR REPLACE FUNCTION @extschema@.check_boundaries(
	parent_relid	REGCLASS,
	p_attribute		TEXT,
	p_start_value	ANYELEMENT,
	p_end_value		ANYELEMENT)
RETURNS VOID AS
$$
DECLARE
	v_min		p_start_value%TYPE;
	v_max		p_start_value%TYPE;
	v_count		BIGINT;

BEGIN
	/* Get min and max values */
	EXECUTE format('SELECT count(*), min(%1$s), max(%1$s)
					FROM %2$s WHERE NOT %1$s IS NULL',
				   p_attribute, parent_relid::TEXT)
	INTO v_count, v_min, v_max;

	/* Check if column has NULL values */
	IF v_count > 0 AND (v_min IS NULL OR v_max IS NULL) THEN
		RAISE EXCEPTION '''%'' column contains NULL values', p_attribute;
	END IF;

	/* Check lower boundary */
	IF p_start_value > v_min THEN
		RAISE EXCEPTION 'Start value is less than minimum value of ''%''',
				p_attribute;
	END IF;

	/* Check upper boundary */
	IF p_end_value <= v_max THEN
		RAISE EXCEPTION 'Not enough partitions to fit all values of ''%''',
				p_attribute;
	END IF;
END
$$ LANGUAGE plpgsql;

/*
 * Creates RANGE partitions for specified relation based on datetime attribute
 */
CREATE OR REPLACE FUNCTION @extschema@.create_range_partitions(
	parent_relid	REGCLASS,
	p_attribute		TEXT,
	p_start_value	ANYELEMENT,
	p_interval		INTERVAL,
	p_count			INTEGER DEFAULT NULL,
	partition_data  BOOLEAN DEFAULT true)
RETURNS INTEGER AS
$$
DECLARE
	v_rows_count		INTEGER;
	v_max				p_start_value%TYPE;
	v_cur_value			p_start_value%TYPE := p_start_value;
	i					INTEGER;

BEGIN
	/* Acquire exclusive lock on parent */
	PERFORM @extschema@.lock_partitioned_relation(parent_relid);

<<<<<<< HEAD
=======
	IF partition_data = true THEN
		/* Perform some checks regarding the blocking partitioning */
		PERFORM @extschema@.common_blocking_partitioning_checks(parent_relid);

		/* Acquire data modification lock (prevent further modifications) */
		PERFORM @extschema@.lock_relation_modification(parent_relid);
	END IF;

>>>>>>> 11459316
	PERFORM @extschema@.validate_relname(parent_relid);
	p_attribute := lower(p_attribute);
	PERFORM @extschema@.common_relation_checks(parent_relid, p_attribute);

	IF p_count < 0 THEN
		RAISE EXCEPTION 'Partitions count must not be less than zero';
	END IF;

	/* Try to determine partitions count if not set */
	IF p_count IS NULL THEN
		EXECUTE format('SELECT count(*), max(%s) FROM %s', p_attribute, parent_relid)
		INTO v_rows_count, v_max;

		IF v_rows_count = 0 THEN
			RAISE EXCEPTION 'Cannot determine partitions count for empty table';
		END IF;

		p_count := 0;
		WHILE v_cur_value <= v_max
		LOOP
			v_cur_value := v_cur_value + p_interval;
			p_count := p_count + 1;
		END LOOP;
	END IF;

	/*
	 * In case when user doesn't want to automatically create partitions
	 * and specifies partition count as 0 then do not check boundaries
	 */
	IF p_count != 0 THEN
		/* Check boundaries */
		EXECUTE format('SELECT @extschema@.check_boundaries(''%s'', ''%s'', ''%s'', ''%s''::%s)',
					   parent_relid,
					   p_attribute,
					   p_start_value,
					   p_start_value + p_interval * p_count,
					   pg_typeof(p_start_value));
	END IF;

	/* Create sequence for child partitions names */
	PERFORM @extschema@.create_or_replace_sequence(schema, relname)
	FROM @extschema@.get_plain_schema_and_relname(parent_relid);

	/* Insert new entry to pathman config */
	INSERT INTO @extschema@.pathman_config (partrel, attname, parttype, range_interval)
	VALUES (parent_relid, p_attribute, 2, p_interval::TEXT);

	/* Create first partition */
	FOR i IN 1..p_count
	LOOP
		EXECUTE format('SELECT @extschema@.create_single_range_partition($1, $2, $3::%s)',
					   pg_typeof(p_start_value))
		USING parent_relid, p_start_value, p_start_value + p_interval;

		p_start_value := p_start_value + p_interval;
	END LOOP;

	/* Notify backend about changes */
	PERFORM @extschema@.on_create_partitions(parent_relid);

	/* Relocate data if asked to */
	IF partition_data = true THEN
		PERFORM @extschema@.disable_parent(parent_relid);
		PERFORM @extschema@.partition_data(parent_relid);
	ELSE
		PERFORM @extschema@.enable_parent(parent_relid);
	END IF;

	RETURN p_count;
END
$$ LANGUAGE plpgsql;

/*
 * Creates RANGE partitions for specified relation based on numerical attribute
 */
CREATE OR REPLACE FUNCTION @extschema@.create_range_partitions(
	parent_relid	REGCLASS,
	p_attribute		TEXT,
	p_start_value	ANYELEMENT,
	p_interval		ANYELEMENT,
	p_count			INTEGER DEFAULT NULL,
	partition_data  BOOLEAN DEFAULT true)
RETURNS INTEGER AS
$$
DECLARE
	v_rows_count		INTEGER;
	v_max				p_start_value%TYPE;
	v_cur_value			p_start_value%TYPE := p_start_value;
	i					INTEGER;

BEGIN
	/* Acquire exclusive lock on parent */
	PERFORM @extschema@.lock_partitioned_relation(parent_relid);

<<<<<<< HEAD
=======
	IF partition_data = true THEN
		/* Perform some checks regarding the blocking partitioning */
		PERFORM @extschema@.common_blocking_partitioning_checks(parent_relid);

		/* Acquire data modification lock (prevent further modifications) */
		PERFORM @extschema@.lock_relation_modification(parent_relid);
	END IF;

>>>>>>> 11459316
	PERFORM @extschema@.validate_relname(parent_relid);
	p_attribute := lower(p_attribute);
	PERFORM @extschema@.common_relation_checks(parent_relid, p_attribute);

	IF p_count < 0 THEN
		RAISE EXCEPTION 'Partitions count must not be less than zero';
	END IF;

	/* Try to determine partitions count if not set */
	IF p_count IS NULL THEN
		EXECUTE format('SELECT count(*), max(%s) FROM %s', p_attribute, parent_relid)
		INTO v_rows_count, v_max;

		IF v_rows_count = 0 THEN
			RAISE EXCEPTION 'Cannot determine partitions count for empty table';
		END IF;

		IF v_max IS NULL THEN
			RAISE EXCEPTION '''%'' column has NULL values', p_attribute;
		END IF;

		p_count := 0;
		WHILE v_cur_value <= v_max
		LOOP
			v_cur_value := v_cur_value + p_interval;
			p_count := p_count + 1;
		END LOOP;
	END IF;

	/*
	 * In case when user doesn't want to automatically create partitions
	 * and specifies partition count as 0 then do not check boundaries
	 */
	IF p_count != 0 THEN
		/* check boundaries */
		PERFORM @extschema@.check_boundaries(parent_relid,
											 p_attribute,
											 p_start_value,
											 p_start_value + p_interval * p_count);
	END IF;

	/* Create sequence for child partitions names */
	PERFORM @extschema@.create_or_replace_sequence(schema, relname)
	FROM @extschema@.get_plain_schema_and_relname(parent_relid);

	/* Insert new entry to pathman config */
	INSERT INTO @extschema@.pathman_config (partrel, attname, parttype, range_interval)
	VALUES (parent_relid, p_attribute, 2, p_interval::TEXT);

	/* create first partition */
	FOR i IN 1..p_count
	LOOP
		PERFORM @extschema@.create_single_range_partition(parent_relid,
														  p_start_value,
														  p_start_value + p_interval);
		p_start_value := p_start_value + p_interval;
	END LOOP;

	/* Notify backend about changes */
	PERFORM @extschema@.on_create_partitions(parent_relid);

	/* Relocate data if asked to */
	IF partition_data = true THEN
		PERFORM @extschema@.disable_parent(parent_relid);
		PERFORM @extschema@.partition_data(parent_relid);
	ELSE
		PERFORM @extschema@.enable_parent(parent_relid);
	END IF;

	RETURN p_count;
END
$$ LANGUAGE plpgsql;

/*
 * Creates RANGE partitions for specified range
 */
CREATE OR REPLACE FUNCTION @extschema@.create_partitions_from_range(
	parent_relid	REGCLASS,
	p_attribute		TEXT,
	p_start_value	ANYELEMENT,
	p_end_value		ANYELEMENT,
	p_interval		ANYELEMENT,
	partition_data  BOOLEAN DEFAULT true)
RETURNS INTEGER AS
$$
DECLARE
	part_count		INTEGER := 0;

BEGIN
	/* Acquire exclusive lock on parent */
	PERFORM @extschema@.lock_partitioned_relation(parent_relid);

<<<<<<< HEAD
=======
	IF partition_data = true THEN
		/* Perform some checks regarding the blocking partitioning */
		PERFORM @extschema@.common_blocking_partitioning_checks(parent_relid);

		/* Acquire data modification lock (prevent further modifications) */
		PERFORM @extschema@.lock_relation_modification(parent_relid);
	END IF;

>>>>>>> 11459316
	PERFORM @extschema@.validate_relname(parent_relid);
	p_attribute := lower(p_attribute);
	PERFORM @extschema@.common_relation_checks(parent_relid, p_attribute);

	IF p_interval <= 0 THEN
		RAISE EXCEPTION 'Interval must be positive';
	END IF;

	/* Check boundaries */
	PERFORM @extschema@.check_boundaries(parent_relid,
										 p_attribute,
										 p_start_value,
										 p_end_value);

	/* Create sequence for child partitions names */
	PERFORM @extschema@.create_or_replace_sequence(schema, relname)
	FROM @extschema@.get_plain_schema_and_relname(parent_relid);

	/* Insert new entry to pathman config */
	INSERT INTO @extschema@.pathman_config (partrel, attname, parttype, range_interval)
	VALUES (parent_relid, p_attribute, 2, p_interval::TEXT);

	WHILE p_start_value <= p_end_value
	LOOP
		PERFORM @extschema@.create_single_range_partition(parent_relid,
														  p_start_value,
														  p_start_value + p_interval);
		p_start_value := p_start_value + p_interval;
		part_count := part_count + 1;
	END LOOP;

	/* Notify backend about changes */
	PERFORM @extschema@.on_create_partitions(parent_relid);

	/* Relocate data if asked to */
	IF partition_data = true THEN
		PERFORM @extschema@.disable_parent(parent_relid);
		PERFORM @extschema@.partition_data(parent_relid);
	ELSE
		PERFORM @extschema@.enable_parent(parent_relid);
	END IF;

	RETURN part_count; /* number of created partitions */
END
$$ LANGUAGE plpgsql;

/*
 * Creates RANGE partitions for specified range based on datetime attribute
 */
CREATE OR REPLACE FUNCTION @extschema@.create_partitions_from_range(
	parent_relid	REGCLASS,
	p_attribute		TEXT,
	p_start_value	ANYELEMENT,
	p_end_value		ANYELEMENT,
	p_interval		INTERVAL,
	partition_data  BOOLEAN DEFAULT true)
RETURNS INTEGER AS
$$
DECLARE
	part_count		INTEGER := 0;

BEGIN
	/* Acquire exclusive lock on parent */
	PERFORM @extschema@.lock_partitioned_relation(parent_relid);

<<<<<<< HEAD
=======
	IF partition_data = true THEN
		/* Perform some checks regarding the blocking partitioning */
		PERFORM @extschema@.common_blocking_partitioning_checks(parent_relid);

		/* Acquire data modification lock (prevent further modifications) */
		PERFORM @extschema@.lock_relation_modification(parent_relid);
	END IF;

>>>>>>> 11459316
	PERFORM @extschema@.validate_relname(parent_relid);
	p_attribute := lower(p_attribute);
	PERFORM @extschema@.common_relation_checks(parent_relid, p_attribute);

	/* Check boundaries */
	PERFORM @extschema@.check_boundaries(parent_relid,
										 p_attribute,
										 p_start_value,
										 p_end_value);

	/* Create sequence for child partitions names */
	PERFORM @extschema@.create_or_replace_sequence(schema, relname)
	FROM @extschema@.get_plain_schema_and_relname(parent_relid);

	/* Insert new entry to pathman config */
	INSERT INTO @extschema@.pathman_config (partrel, attname, parttype, range_interval)
	VALUES (parent_relid, p_attribute, 2, p_interval::TEXT);

	WHILE p_start_value <= p_end_value
	LOOP
		EXECUTE format('SELECT @extschema@.create_single_range_partition($1, $2, $3::%s);',
					   pg_typeof(p_start_value))
		USING parent_relid, p_start_value, p_start_value + p_interval;

		p_start_value := p_start_value + p_interval;
		part_count := part_count + 1;
	END LOOP;

	/* Notify backend about changes */
	PERFORM @extschema@.on_create_partitions(parent_relid);

	/* Relocate data if asked to */
	IF partition_data = true THEN
		PERFORM @extschema@.disable_parent(parent_relid);
		PERFORM @extschema@.partition_data(parent_relid);
	ELSE
		PERFORM @extschema@.enable_parent(parent_relid);
	END IF;

	RETURN part_count; /* number of created partitions */
END
$$ LANGUAGE plpgsql;

/*
 * Creates new RANGE partition. Returns partition name.
 * NOTE: This function SHOULD NOT take xact_handling lock (BGWs in 9.5).
 */
CREATE OR REPLACE FUNCTION @extschema@.create_single_range_partition(
	parent_relid	REGCLASS,
	p_start_value	ANYELEMENT,
	p_end_value		ANYELEMENT,
	partition_name	TEXT DEFAULT NULL)
RETURNS TEXT AS
$$
DECLARE
	v_part_num				INT;
	v_child_relname			TEXT;
	v_plain_child_relname	TEXT;
	v_attname				TEXT;
	v_plain_schema			TEXT;
	v_plain_relname			TEXT;
	v_child_relname_exists	BOOL;
	v_seq_name				TEXT;

BEGIN
	v_attname := attname FROM @extschema@.pathman_config
				 WHERE partrel = parent_relid;

	IF v_attname IS NULL THEN
		RAISE EXCEPTION 'Table "%" is not partitioned', parent_relid::TEXT;
	END IF;

	SELECT * INTO v_plain_schema, v_plain_relname
	FROM @extschema@.get_plain_schema_and_relname(parent_relid);

	v_seq_name := @extschema@.get_sequence_name(v_plain_schema, v_plain_relname);

	IF partition_name IS NULL THEN
		/* Get next value from sequence */
		LOOP
			v_part_num := nextval(v_seq_name);
			v_plain_child_relname := format('%s_%s', v_plain_relname, v_part_num);
			v_child_relname := format('%s.%s',
									  quote_ident(v_plain_schema),
									  quote_ident(v_plain_child_relname));

			v_child_relname_exists := count(*) > 0
									  FROM pg_class
									  WHERE relname = v_plain_child_relname AND
											relnamespace = v_plain_schema::regnamespace
									  LIMIT 1;

			EXIT WHEN v_child_relname_exists = false;
		END LOOP;
	ELSE
		v_child_relname := partition_name;
	END IF;

	EXECUTE format('CREATE TABLE %1$s (LIKE %2$s INCLUDING ALL) INHERITS (%2$s)',
				   v_child_relname,
				   parent_relid::TEXT);

	EXECUTE format('ALTER TABLE %s ADD CONSTRAINT %s CHECK (%s)',
				   v_child_relname,
				   @extschema@.build_check_constraint_name(v_child_relname::REGCLASS,
														   v_attname),
				   @extschema@.build_range_condition(v_attname,
													 p_start_value,
													 p_end_value));

	RETURN v_child_relname;
END
$$ LANGUAGE plpgsql
SET client_min_messages = WARNING;

/*
 * Split RANGE partition
 */
CREATE OR REPLACE FUNCTION @extschema@.split_range_partition(
	p_partition		REGCLASS,
	p_value			ANYELEMENT,
	partition_name	TEXT DEFAULT NULL,
	OUT p_range		ANYARRAY)
RETURNS ANYARRAY AS
$$
DECLARE
	v_parent_relid		REGCLASS;
	v_attname			TEXT;
	v_cond				TEXT;
	v_new_partition		TEXT;
	v_part_type			INTEGER;
	v_part_relname		TEXT;
	v_check_name		TEXT;

BEGIN
	v_part_relname := @extschema@.validate_relname(p_partition);
	v_parent_relid = @extschema@.get_parent_of_partition(p_partition);

	/* Acquire exclusive lock on parent */
	PERFORM @extschema@.lock_partitioned_relation(v_parent_relid);

<<<<<<< HEAD
=======
	/* Acquire data modification lock (prevent further modifications) */
	PERFORM @extschema@.common_blocking_partitioning_checks(p_partition);
	PERFORM @extschema@.lock_relation_modification(p_partition);

>>>>>>> 11459316
	SELECT attname, parttype
	FROM @extschema@.pathman_config
	WHERE partrel = v_parent_relid
	INTO v_attname, v_part_type;

	IF v_attname IS NULL THEN
		RAISE EXCEPTION 'Table "%" is not partitioned', v_parent_relid::TEXT;
	END IF;

	/* Check if this is a RANGE partition */
	IF v_part_type != 2 THEN
		RAISE EXCEPTION 'Specified partition isn''t RANGE partition';
	END IF;

	/* Get partition values range */
	p_range := @extschema@.get_range_by_part_oid(v_parent_relid, p_partition, 0);
	IF p_range IS NULL THEN
		RAISE EXCEPTION 'Could not find specified partition';
	END IF;

	/* Check if value fit into the range */
	IF p_range[1] > p_value OR p_range[2] <= p_value
	THEN
		RAISE EXCEPTION 'Specified value does not fit into the range [%, %)',
			p_range[1], p_range[2];
	END IF;

	/* Create new partition */
	v_new_partition := @extschema@.create_single_range_partition(v_parent_relid,
																 p_value,
																 p_range[2],
																 partition_name);

	/* Copy data */
	v_cond := @extschema@.build_range_condition(v_attname, p_value, p_range[2]);
	EXECUTE format('WITH part_data AS (DELETE FROM %s WHERE %s RETURNING *)
					INSERT INTO %s SELECT * FROM part_data',
				   p_partition::TEXT,
				   v_cond,
				   v_new_partition);

	/* Alter original partition */
	v_cond := @extschema@.build_range_condition(v_attname, p_range[1], p_value);
	v_check_name := @extschema@.build_check_constraint_name(p_partition, v_attname);

	EXECUTE format('ALTER TABLE %s DROP CONSTRAINT %s',
				   p_partition::TEXT,
				   v_check_name);

	EXECUTE format('ALTER TABLE %s ADD CONSTRAINT %s CHECK (%s)',
				   p_partition::TEXT,
				   v_check_name,
				   v_cond);

	/* Tell backend to reload configuration */
	PERFORM @extschema@.on_update_partitions(v_parent_relid);
END
$$
LANGUAGE plpgsql;


/*
 * Merge RANGE partitions
 */
CREATE OR REPLACE FUNCTION @extschema@.merge_range_partitions(
	partition1	REGCLASS,
	partition2	REGCLASS)
RETURNS VOID AS
$$
DECLARE
	v_parent_relid1		REGCLASS;
	v_parent_relid2		REGCLASS;
	v_attname			TEXT;
	v_part_type			INTEGER;
	v_atttype			TEXT;

BEGIN
	IF partition1 = partition2 THEN
		RAISE EXCEPTION 'Cannot merge partition with itself';
	END IF;

	v_parent_relid1 := @extschema@.get_parent_of_partition(partition1);
	v_parent_relid2 := @extschema@.get_parent_of_partition(partition2);

	/* Acquire data modification locks (prevent further modifications) */
	PERFORM @extschema@.common_blocking_partitioning_checks(partition1);
	PERFORM @extschema@.lock_relation_modification(partition1);
	PERFORM @extschema@.common_blocking_partitioning_checks(partition2);
	PERFORM @extschema@.lock_relation_modification(partition2);

	IF v_parent_relid1 != v_parent_relid2 THEN
		RAISE EXCEPTION 'Cannot merge partitions with different parents';
	END IF;

	/* Acquire exclusive lock on parent */
	PERFORM @extschema@.lock_partitioned_relation(v_parent_relid1);

	SELECT attname, parttype
	FROM @extschema@.pathman_config
	WHERE partrel = v_parent_relid1
	INTO v_attname, v_part_type;

	IF v_attname IS NULL THEN
		RAISE EXCEPTION 'Table "%" is not partitioned', v_parent_relid1::TEXT;
	END IF;

	/* Check if this is a RANGE partition */
	IF v_part_type != 2 THEN
		RAISE EXCEPTION 'Specified partitions aren''t RANGE partitions';
	END IF;

	v_atttype := @extschema@.get_attribute_type_name(partition1, v_attname);

	EXECUTE format('SELECT @extschema@.merge_range_partitions_internal($1, $2, $3, NULL::%s)',
				   v_atttype)
	USING v_parent_relid1, partition1, partition2;

	/* Tell backend to reload configuration */
	PERFORM @extschema@.on_update_partitions(v_parent_relid1);
END
$$
LANGUAGE plpgsql;


/*
 * Merge two partitions. All data will be copied to the first one. Second
 * partition will be destroyed.
 *
 * NOTE: dummy field is used to pass the element type to the function
 * (it is necessary because of pseudo-types used in function).
 */
CREATE OR REPLACE FUNCTION @extschema@.merge_range_partitions_internal(
	parent_relid	REGCLASS,
	partition1		REGCLASS,
	partition2		REGCLASS,
	dummy			ANYELEMENT,
	OUT p_range		ANYARRAY)
RETURNS ANYARRAY AS
$$
DECLARE
	v_attname		TEXT;
	v_check_name	TEXT;

BEGIN
	SELECT attname FROM @extschema@.pathman_config
	WHERE partrel = parent_relid
	INTO v_attname;

	IF v_attname IS NULL THEN
		RAISE EXCEPTION 'Table "%" is not partitioned', parent_relid::TEXT;
	END IF;

	/*
	 * Get ranges
	 * first and second elements of array are MIN and MAX of partition1
	 * third and forth elements are MIN and MAX of partition2
	 */
	p_range := @extschema@.get_range_by_part_oid(parent_relid, partition1, 0) ||
			   @extschema@.get_range_by_part_oid(parent_relid, partition2, 0);

	/* Check if ranges are adjacent */
	IF p_range[1] != p_range[4] AND p_range[2] != p_range[3] THEN
		RAISE EXCEPTION 'Merge failed. Partitions must be adjacent';
	END IF;

	/* Drop constraint on first partition... */
	v_check_name := @extschema@.build_check_constraint_name(partition1, v_attname);
	EXECUTE format('ALTER TABLE %s DROP CONSTRAINT %s',
				   partition1::TEXT,
				   v_check_name);

	/* and create a new one */
	EXECUTE format('ALTER TABLE %s ADD CONSTRAINT %s CHECK (%s)',
				   partition1::TEXT,
				   v_check_name,
				   @extschema@.build_range_condition(v_attname,
													 least(p_range[1], p_range[3]),
													 greatest(p_range[2], p_range[4])));

	/* Copy data from second partition to the first one */
	EXECUTE format('WITH part_data AS (DELETE FROM %s RETURNING *)
					INSERT INTO %s SELECT * FROM part_data',
				   partition2::TEXT,
				   partition1::TEXT);

	/* Remove second partition */
	EXECUTE format('DROP TABLE %s', partition2::TEXT);
END
$$ LANGUAGE plpgsql;


/*
 * Append new partition.
 */
CREATE OR REPLACE FUNCTION @extschema@.append_range_partition(
	parent_relid	REGCLASS,
	partition_name	TEXT DEFAULT NULL)
RETURNS TEXT AS
$$
DECLARE
	v_attname		TEXT;
	v_atttype		TEXT;
	v_part_name		TEXT;
	v_interval		TEXT;

BEGIN
	/* Acquire exclusive lock on parent */
	PERFORM @extschema@.lock_partitioned_relation(parent_relid);

	SELECT attname, range_interval
	FROM @extschema@.pathman_config
	WHERE partrel = parent_relid
	INTO v_attname, v_interval;

	IF v_attname IS NULL THEN
		RAISE EXCEPTION 'Table "%" is not partitioned', parent_relid::TEXT;
	END IF;

	v_atttype := @extschema@.get_attribute_type_name(parent_relid, v_attname);

	EXECUTE
		format(
			'SELECT @extschema@.append_partition_internal($1, $2, $3, ARRAY[]::%s[], $4)',
			v_atttype)
	USING
		parent_relid,
		v_atttype,
		v_interval,
		partition_name
	INTO
		v_part_name;

	/* Invalidate cache */
	PERFORM @extschema@.on_update_partitions(parent_relid);
	RETURN v_part_name;
END
$$
LANGUAGE plpgsql;

/*
 * Spawn logic for append_partition(). We have to
 * separate this in order to pass the 'p_range'.
 *
 * NOTE: we don't take a xact_handling lock here.
 */
CREATE OR REPLACE FUNCTION @extschema@.append_partition_internal(
	parent_relid	REGCLASS,
	p_atttype		TEXT,
	p_interval		TEXT,
	p_range			ANYARRAY DEFAULT NULL,
	partition_name	TEXT DEFAULT NULL)
RETURNS TEXT AS
$$
DECLARE
	v_part_name		TEXT;

BEGIN
	IF @extschema@.partitions_count(parent_relid) = 0 THEN
		RAISE EXCEPTION 'Cannot append to empty partitions set';
	END IF;

	p_range := @extschema@.get_range_by_idx(parent_relid, -1, 0);

	IF @extschema@.is_date_type(p_atttype::regtype) THEN
		v_part_name := @extschema@.create_single_range_partition(
			parent_relid,
			p_range[2],
			p_range[2] + p_interval::interval,
			partition_name);
	ELSE
		EXECUTE
			format(
				'SELECT @extschema@.create_single_range_partition($1, $2, $2 + $3::%s, $4)',
				p_atttype)
		USING
			parent_relid,
			p_range[2],
			p_interval,
			partition_name
		INTO
			v_part_name;
	END IF;

	RETURN v_part_name;
END
$$
LANGUAGE plpgsql;


/*
 * Prepend new partition.
 */
CREATE OR REPLACE FUNCTION @extschema@.prepend_range_partition(
	parent_relid	REGCLASS,
	partition_name	TEXT DEFAULT NULL)
RETURNS TEXT AS
$$
DECLARE
	v_attname		TEXT;
	v_atttype		TEXT;
	v_part_name		TEXT;
	v_interval		TEXT;

BEGIN
	SELECT attname, range_interval
	FROM @extschema@.pathman_config
	WHERE partrel = parent_relid
	INTO v_attname, v_interval;

	IF v_attname IS NULL THEN
		RAISE EXCEPTION 'Table "%" is not partitioned', parent_relid::TEXT;
	END IF;

	v_atttype := @extschema@.get_attribute_type_name(parent_relid, v_attname);

	EXECUTE
		format(
			'SELECT @extschema@.prepend_partition_internal($1, $2, $3, ARRAY[]::%s[], $4)',
			v_atttype)
	USING
		parent_relid,
		v_atttype,
		v_interval,
		partition_name
	INTO
		v_part_name;

	/* Invalidate cache */
	PERFORM @extschema@.on_update_partitions(parent_relid);
	RETURN v_part_name;
END
$$
LANGUAGE plpgsql;

/*
 * Spawn logic for prepend_partition(). We have to
 * separate this in order to pass the 'p_range'.
 *
 * NOTE: we don't take a xact_handling lock here.
 */
CREATE OR REPLACE FUNCTION @extschema@.prepend_partition_internal(
	parent_relid	REGCLASS,
	p_atttype		TEXT,
	p_interval		TEXT,
	p_range			ANYARRAY DEFAULT NULL,
	partition_name	TEXT DEFAULT NULL)
RETURNS TEXT AS
$$
DECLARE
	v_part_name		TEXT;

BEGIN
	IF @extschema@.partitions_count(parent_relid) = 0 THEN
		RAISE EXCEPTION 'Cannot prepend to empty partitions set';
	END IF;

	p_range := @extschema@.get_range_by_idx(parent_relid, 0, 0);

	IF @extschema@.is_date_type(p_atttype::regtype) THEN
		v_part_name := @extschema@.create_single_range_partition(
			parent_relid,
			p_range[1] - p_interval::interval,
			p_range[1],
			partition_name);
	ELSE
		EXECUTE
			format(
				'SELECT @extschema@.create_single_range_partition($1, $2 - $3::%s, $2, $4)',
				p_atttype)
		USING
			parent_relid,
			p_range[1],
			p_interval,
			partition_name
		INTO
			v_part_name;
	END IF;

	RETURN v_part_name;
END
$$
LANGUAGE plpgsql;


/*
 * Add new partition
 */
CREATE OR REPLACE FUNCTION @extschema@.add_range_partition(
	parent_relid	REGCLASS,
	p_start_value	ANYELEMENT,
	p_end_value		ANYELEMENT,
	partition_name	TEXT DEFAULT NULL)
RETURNS TEXT AS
$$
DECLARE
	v_part_name		TEXT;

BEGIN
	/* Acquire exclusive lock on parent */
	PERFORM @extschema@.lock_partitioned_relation(parent_relid);

	IF p_start_value >= p_end_value THEN
		RAISE EXCEPTION 'Failed to create partition: p_start_value is greater than p_end_value';
	END IF;

	/* check range overlap */
	IF @extschema@.partitions_count(parent_relid) > 0
	   AND @extschema@.check_overlap(parent_relid, p_start_value, p_end_value) THEN
		RAISE EXCEPTION 'Specified range overlaps with existing partitions';
	END IF;

	/* Create new partition */
	v_part_name := @extschema@.create_single_range_partition(parent_relid,
															 p_start_value,
															 p_end_value,
															 partition_name);
	PERFORM @extschema@.on_update_partitions(parent_relid);

	RETURN v_part_name;
END
$$
LANGUAGE plpgsql;


/*
 * Drop range partition
 */
CREATE OR REPLACE FUNCTION @extschema@.drop_range_partition(
	p_partition		REGCLASS)
RETURNS TEXT AS
$$
DECLARE
	parent_relid	REGCLASS;
	part_name		TEXT;

BEGIN
	parent_relid := @extschema@.get_parent_of_partition(p_partition);
	part_name := p_partition::TEXT; /* save the name to be returned */

	/* Acquire exclusive lock on parent */
	PERFORM @extschema@.lock_partitioned_relation(parent_relid);

	/* Drop table */
	EXECUTE format('DROP TABLE %s', part_name);

	/* Invalidate cache */
	PERFORM @extschema@.on_update_partitions(parent_relid);

	RETURN part_name;
END
$$
LANGUAGE plpgsql;


/*
 * Attach range partition
 */
CREATE OR REPLACE FUNCTION @extschema@.attach_range_partition(
	parent_relid	REGCLASS,
	p_partition		REGCLASS,
	p_start_value	ANYELEMENT,
	p_end_value		ANYELEMENT)
RETURNS TEXT AS
$$
DECLARE
	v_attname			TEXT;
	rel_persistence		CHAR;

BEGIN
	/* Acquire exclusive lock on parent */
	PERFORM @extschema@.lock_partitioned_relation(parent_relid);

	/* Ignore temporary tables */
	SELECT relpersistence FROM pg_catalog.pg_class
	WHERE oid = p_partition INTO rel_persistence;

	IF rel_persistence = 't'::CHAR THEN
		RAISE EXCEPTION 'Temporary table "%" cannot be used as a partition',
						p_partition::TEXT;
	END IF;

	IF @extschema@.check_overlap(parent_relid, p_start_value, p_end_value) THEN
		RAISE EXCEPTION 'Specified range overlaps with existing partitions';
	END IF;

	IF NOT @extschema@.validate_relations_equality(parent_relid, p_partition) THEN
		RAISE EXCEPTION 'Partition must have the exact same structure as parent';
	END IF;

	/* Set inheritance */
	EXECUTE format('ALTER TABLE %s INHERIT %s', p_partition, parent_relid);

	v_attname := attname FROM @extschema@.pathman_config WHERE partrel = parent_relid;

	IF v_attname IS NULL THEN
		RAISE EXCEPTION 'Table "%" is not partitioned', parent_relid::TEXT;
	END IF;

	/* Set check constraint */
	EXECUTE format('ALTER TABLE %s ADD CONSTRAINT %s CHECK (%s)',
				   p_partition::TEXT,
				   @extschema@.build_check_constraint_name(p_partition, v_attname),
				   @extschema@.build_range_condition(v_attname,
													 p_start_value,
													 p_end_value));

	/* Invalidate cache */
	PERFORM @extschema@.on_update_partitions(parent_relid);

	RETURN p_partition;
END
$$
LANGUAGE plpgsql;


/*
 * Detach range partition
 */
CREATE OR REPLACE FUNCTION @extschema@.detach_range_partition(
	p_partition		REGCLASS)
RETURNS TEXT AS
$$
DECLARE
	v_attname		TEXT;
	parent_relid	REGCLASS;

BEGIN
	parent_relid = @extschema@.get_parent_of_partition(p_partition);

	/* Acquire exclusive lock on parent */
	PERFORM @extschema@.lock_partitioned_relation(parent_relid);

	v_attname := attname
	FROM @extschema@.pathman_config
	WHERE partrel = parent_relid;

	IF v_attname IS NULL THEN
		RAISE EXCEPTION 'Table "%" is not partitioned', parent_relid::TEXT;
	END IF;

	/* Remove inheritance */
	EXECUTE format('ALTER TABLE %s NO INHERIT %s',
				   p_partition::TEXT,
				   parent_relid::TEXT);

	/* Remove check constraint */
	EXECUTE format('ALTER TABLE %s DROP CONSTRAINT %s',
				   p_partition::TEXT,
				   @extschema@.build_check_constraint_name(p_partition, v_attname));

	/* Invalidate cache */
	PERFORM @extschema@.on_update_partitions(parent_relid);

	RETURN p_partition;
END
$$
LANGUAGE plpgsql;


/*
 * Creates an update trigger
 */
CREATE OR REPLACE FUNCTION @extschema@.create_range_update_trigger(
	IN parent_relid		REGCLASS)
RETURNS TEXT AS
$$
DECLARE
	func			TEXT := 'CREATE OR REPLACE FUNCTION %1$s()
							 RETURNS TRIGGER AS
							 $body$
							 DECLARE
								old_oid		Oid;
								new_oid		Oid;

							 BEGIN
								old_oid := TG_RELID;
								new_oid := @extschema@.find_or_create_range_partition(
												''%2$s''::regclass, NEW.%3$s);

								IF old_oid = new_oid THEN
									RETURN NEW;
								END IF;

								EXECUTE format(''DELETE FROM %%s WHERE %5$s'',
											   old_oid::regclass::text)
								USING %6$s;

								EXECUTE format(''INSERT INTO %%s VALUES (%7$s)'',
											   new_oid::regclass::text)
								USING %8$s;

								RETURN NULL;
							 END $body$
							 LANGUAGE plpgsql';

	trigger			TEXT := 'CREATE TRIGGER %s ' ||
							'BEFORE UPDATE ON %s ' ||
							'FOR EACH ROW EXECUTE PROCEDURE %s()';

	triggername		TEXT;
	funcname		TEXT;
	att_names		TEXT;
	old_fields		TEXT;
	new_fields		TEXT;
	att_val_fmt		TEXT;
	att_fmt			TEXT;
	attr			TEXT;
	rec				RECORD;

BEGIN
	attr := attname FROM @extschema@.pathman_config WHERE partrel = parent_relid;

	IF attr IS NULL THEN
		RAISE EXCEPTION 'Table "%" is not partitioned', parent_relid::TEXT;
	END IF;

	SELECT string_agg(attname, ', '),
		   string_agg('OLD.' || attname, ', '),
		   string_agg('NEW.' || attname, ', '),
		   string_agg('CASE WHEN NOT $' || attnum || ' IS NULL THEN ' ||
							attname || ' = $' || attnum || ' ' ||
					  'ELSE ' ||
							attname || ' IS NULL END',
					  ' AND '),
		   string_agg('$' || attnum, ', ')
	FROM pg_attribute
	WHERE attrelid::REGCLASS = parent_relid AND attnum > 0
	INTO att_names,
		 old_fields,
		 new_fields,
		 att_val_fmt,
		 att_fmt;

	/* Build trigger & trigger function's names */
	funcname := @extschema@.build_update_trigger_func_name(parent_relid);
	triggername := @extschema@.build_update_trigger_name(parent_relid);

	/* Create function for trigger */
	EXECUTE format(func, funcname, parent_relid, attr, 0, att_val_fmt,
				   old_fields, att_fmt, new_fields);

	/* Create trigger on every partition */
	FOR rec in (SELECT * FROM pg_catalog.pg_inherits
				WHERE inhparent = parent_relid)
	LOOP
		EXECUTE format(trigger,
					   triggername,
					   rec.inhrelid::REGCLASS::TEXT,
					   funcname);
	END LOOP;

	RETURN funcname;
END
$$ LANGUAGE plpgsql;


/*
 * Construct CHECK constraint condition for a range partition.
 */
CREATE OR REPLACE FUNCTION @extschema@.build_range_condition(
	p_attname		TEXT,
	p_start_value	ANYELEMENT,
	p_end_value		ANYELEMENT)
RETURNS TEXT AS 'pg_pathman', 'build_range_condition'
LANGUAGE C STRICT;

/*
 * Returns N-th range (as an array of two elements).
 */
CREATE OR REPLACE FUNCTION @extschema@.get_range_by_idx(
	parent_relid	REGCLASS,
	idx				INTEGER,
	dummy			ANYELEMENT)
RETURNS ANYARRAY AS 'pg_pathman', 'get_range_by_idx'
LANGUAGE C STRICT;

/*
 * Returns min and max values for specified RANGE partition.
 */
CREATE OR REPLACE FUNCTION @extschema@.get_range_by_part_oid(
	parent_relid	REGCLASS,
	partition_relid	REGCLASS,
	dummy			ANYELEMENT)
RETURNS ANYARRAY AS 'pg_pathman', 'get_range_by_part_oid'
LANGUAGE C STRICT;

/*
 * Returns min value of the first partition's RangeEntry.
 */
CREATE OR REPLACE FUNCTION @extschema@.get_min_range_value(
	parent_relid	REGCLASS,
	dummy			ANYELEMENT)
RETURNS ANYELEMENT AS 'pg_pathman', 'get_min_range_value'
LANGUAGE C STRICT;

/*
 * Returns max value of the last partition's RangeEntry.
 */
CREATE OR REPLACE FUNCTION @extschema@.get_max_range_value(
	parent_relid	REGCLASS,
	dummy			ANYELEMENT)
RETURNS ANYELEMENT AS 'pg_pathman', 'get_max_range_value'
LANGUAGE C STRICT;

/*
 * Checks if range overlaps with existing partitions.
 * Returns TRUE if overlaps and FALSE otherwise.
 */
CREATE OR REPLACE FUNCTION @extschema@.check_overlap(
	parent_relid	REGCLASS,
	range_min		ANYELEMENT,
	range_max		ANYELEMENT)
RETURNS BOOLEAN AS 'pg_pathman', 'check_overlap'
LANGUAGE C STRICT;

/*
 * Needed for an UPDATE trigger.
 */
CREATE OR REPLACE FUNCTION @extschema@.find_or_create_range_partition(
	parent_relid	REGCLASS,
	value			ANYELEMENT)
RETURNS REGCLASS AS 'pg_pathman', 'find_or_create_range_partition'
LANGUAGE C STRICT;<|MERGE_RESOLUTION|>--- conflicted
+++ resolved
@@ -97,8 +97,6 @@
 	/* Acquire exclusive lock on parent */
 	PERFORM @extschema@.lock_partitioned_relation(parent_relid);
 
-<<<<<<< HEAD
-=======
 	IF partition_data = true THEN
 		/* Perform some checks regarding the blocking partitioning */
 		PERFORM @extschema@.common_blocking_partitioning_checks(parent_relid);
@@ -107,7 +105,6 @@
 		PERFORM @extschema@.lock_relation_modification(parent_relid);
 	END IF;
 
->>>>>>> 11459316
 	PERFORM @extschema@.validate_relname(parent_relid);
 	p_attribute := lower(p_attribute);
 	PERFORM @extschema@.common_relation_checks(parent_relid, p_attribute);
@@ -202,8 +199,6 @@
 	/* Acquire exclusive lock on parent */
 	PERFORM @extschema@.lock_partitioned_relation(parent_relid);
 
-<<<<<<< HEAD
-=======
 	IF partition_data = true THEN
 		/* Perform some checks regarding the blocking partitioning */
 		PERFORM @extschema@.common_blocking_partitioning_checks(parent_relid);
@@ -212,7 +207,6 @@
 		PERFORM @extschema@.lock_relation_modification(parent_relid);
 	END IF;
 
->>>>>>> 11459316
 	PERFORM @extschema@.validate_relname(parent_relid);
 	p_attribute := lower(p_attribute);
 	PERFORM @extschema@.common_relation_checks(parent_relid, p_attribute);
@@ -305,8 +299,6 @@
 	/* Acquire exclusive lock on parent */
 	PERFORM @extschema@.lock_partitioned_relation(parent_relid);
 
-<<<<<<< HEAD
-=======
 	IF partition_data = true THEN
 		/* Perform some checks regarding the blocking partitioning */
 		PERFORM @extschema@.common_blocking_partitioning_checks(parent_relid);
@@ -315,7 +307,6 @@
 		PERFORM @extschema@.lock_relation_modification(parent_relid);
 	END IF;
 
->>>>>>> 11459316
 	PERFORM @extschema@.validate_relname(parent_relid);
 	p_attribute := lower(p_attribute);
 	PERFORM @extschema@.common_relation_checks(parent_relid, p_attribute);
@@ -381,8 +372,6 @@
 	/* Acquire exclusive lock on parent */
 	PERFORM @extschema@.lock_partitioned_relation(parent_relid);
 
-<<<<<<< HEAD
-=======
 	IF partition_data = true THEN
 		/* Perform some checks regarding the blocking partitioning */
 		PERFORM @extschema@.common_blocking_partitioning_checks(parent_relid);
@@ -391,7 +380,6 @@
 		PERFORM @extschema@.lock_relation_modification(parent_relid);
 	END IF;
 
->>>>>>> 11459316
 	PERFORM @extschema@.validate_relname(parent_relid);
 	p_attribute := lower(p_attribute);
 	PERFORM @extschema@.common_relation_checks(parent_relid, p_attribute);
@@ -533,13 +521,10 @@
 	/* Acquire exclusive lock on parent */
 	PERFORM @extschema@.lock_partitioned_relation(v_parent_relid);
 
-<<<<<<< HEAD
-=======
 	/* Acquire data modification lock (prevent further modifications) */
 	PERFORM @extschema@.common_blocking_partitioning_checks(p_partition);
 	PERFORM @extschema@.lock_relation_modification(p_partition);
 
->>>>>>> 11459316
 	SELECT attname, parttype
 	FROM @extschema@.pathman_config
 	WHERE partrel = v_parent_relid
