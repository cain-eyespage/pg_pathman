/* ------------------------------------------------------------------------
 *
 * pg_pathman.c
 *		This module sets planner hooks, handles SELECT queries and produces
 *		paths for partitioned tables
 *
 * Copyright (c) 2015-2016, Postgres Professional
 *
 * ------------------------------------------------------------------------
 */
#include "pathman.h"
#include "postgres.h"
#include "fmgr.h"
#include "miscadmin.h"
#include "nodes/makefuncs.h"
#include "nodes/nodeFuncs.h"
#include "nodes/pg_list.h"
#include "nodes/relation.h"
#include "nodes/primnodes.h"
#include "optimizer/clauses.h"
#include "optimizer/paths.h"
#include "optimizer/pathnode.h"
#include "optimizer/planner.h"
#include "optimizer/prep.h"
#include "optimizer/restrictinfo.h"
#include "optimizer/cost.h"
#include "parser/analyze.h"
#include "utils/hsearch.h"
#include "utils/rel.h"
#include "utils/elog.h"
#include "utils/array.h"
#include "utils/guc.h"
#include "utils/lsyscache.h"
#include "utils/selfuncs.h"
#include "utils/memutils.h"
#include "access/heapam.h"
#include "access/nbtree.h"
#include "access/sysattr.h"
#include "storage/ipc.h"
#include "catalog/pg_type.h"
#include "foreign/fdwapi.h"
#include "hooks.h"
#include "utils.h"
#include "partition_filter.h"
#include "runtimeappend.h"
#include "runtime_merge_append.h"

PG_MODULE_MAGIC;


List		   *inheritance_disabled_relids = NIL;
List		   *inheritance_enabled_relids = NIL;
bool			pg_pathman_enable;
PathmanState   *pmstate;


/* pg module functions */
void _PG_init(void);

/* Utility functions */
static Node *wrapper_make_expression(WrapperNode *wrap, int index, bool *alwaysTrue);
static bool disable_inheritance_subselect_walker(Node *node, void *context);

/* Expression tree handlers */
static WrapperNode *handle_const(const Const *c, WalkerContext *context);
static void handle_binary_opexpr(WalkerContext *context, WrapperNode *result, const Node *varnode, const Const *c);
static void handle_binary_opexpr_param(const PartRelationInfo *prel, WrapperNode *result, const Node *varnode);
static WrapperNode *handle_opexpr(const OpExpr *expr, WalkerContext *context);
static WrapperNode *handle_boolexpr(const BoolExpr *expr, WalkerContext *context);
static WrapperNode *handle_arrexpr(const ScalarArrayOpExpr *expr, WalkerContext *context);
static RestrictInfo *rebuild_restrictinfo(Node *clause, RestrictInfo *old_rinfo);
static bool pull_var_param(const WalkerContext *ctx, const OpExpr *expr, Node **var_ptr, Node **param_ptr);

/* copied from allpaths.h */
static void set_plain_rel_size(PlannerInfo *root, RelOptInfo *rel,
				   RangeTblEntry *rte);
static void set_plain_rel_pathlist(PlannerInfo *root, RelOptInfo *rel, RangeTblEntry *rte);
static List *accumulate_append_subpath(List *subpaths, Path *path);
static void generate_mergeappend_paths(PlannerInfo *root, RelOptInfo *rel,
						   List *live_childrels,
						   List *all_child_pathkeys,
						   PathKey *pathkeyAsc,
						   PathKey *pathkeyDesc);
static Path *get_cheapest_parameterized_child_path(PlannerInfo *root, RelOptInfo *rel, Relids required_outer);


/*
 * Compare two Datums with the given comarison function
 *
 * flinfo is a pointer to an instance of FmgrInfo
 * arg1, arg2 are Datum instances
 */
#define check_lt(flinfo, arg1, arg2) \
	((int) FunctionCall2(cmp_func, arg1, arg2) < 0)
#define check_le(flinfo, arg1, arg2) \
	((int) FunctionCall2(cmp_func, arg1, arg2) <= 0)
#define check_eq(flinfo, arg1, arg2) \
	((int) FunctionCall2(cmp_func, arg1, arg2) == 0)
#define check_ge(flinfo, arg1, arg2) \
	((int) FunctionCall2(cmp_func, arg1, arg2) >= 0)
#define check_gt(flinfo, arg1, arg2) \
	((int) FunctionCall2(cmp_func, arg1, arg2) > 0)

/* We can transform Param into Const provided that 'econtext' is available */
#define IsConstValue(wcxt, node) \
	( IsA((node), Const) || (WcxtHasExprContext(wcxt) ? IsA((node), Param) : false) )

#define ExtractConst(wcxt, node) \
	( IsA((node), Param) ? extract_const((wcxt), (Param *) (node)) : ((Const *) (node)) )

/*
 * Entry point
 */
void
_PG_init(void)
{
	if (!process_shared_preload_libraries_in_progress)
	{
		elog(ERROR, "Pathman module must be initialized in postmaster. "
					"Put the following line to configuration file: "
					"shared_preload_libraries='pg_pathman'");
		initialization_needed = false;
	}

	/* Request additional shared resources */
	RequestAddinShmemSpace(pathman_memsize());
	RequestAddinLWLocks(3);

	/* Initialize 'next' hook pointers */
	set_rel_pathlist_hook_next		= set_rel_pathlist_hook;
	set_rel_pathlist_hook			= pathman_rel_pathlist_hook;
	set_join_pathlist_next			= set_join_pathlist_hook;
	set_join_pathlist_hook			= pathman_join_pathlist_hook;
	shmem_startup_hook_next			= shmem_startup_hook;
	shmem_startup_hook				= pathman_shmem_startup_hook;
	post_parse_analyze_hook_next	= post_parse_analyze_hook;
	post_parse_analyze_hook			= pathman_post_parse_analysis_hook;
	planner_hook_next				= planner_hook;
	planner_hook					= pathman_planner_hook;

	/* Initialize custom nodes */
	init_runtimeappend_static_data();
	init_runtime_merge_append_static_data();
	init_partition_filter_static_data();

	/* Main toggle */
	DefineCustomBoolVariable("pg_pathman.enable",
							 "Enables pg_pathman's optimizations during the planner stage",
							 NULL,
							 &pg_pathman_enable,
							 true,
							 PGC_USERSET,
							 0,
							 NULL,
							 pg_pathman_enable_assign_hook,
							 NULL);
}

PartRelationInfo *
get_pathman_relation_info(Oid relid, bool *found)
{
	RelationKey key;

	key.dbid = MyDatabaseId;
	key.relid = relid;
	return hash_search(relations, (const void *) &key, HASH_FIND, found);
}

RangeRelation *
get_pathman_range_relation(Oid relid, bool *found)
{
	RelationKey key;

	key.dbid = MyDatabaseId;
	key.relid = relid;
	return hash_search(range_restrictions, (const void *) &key, HASH_FIND, found);
}

<<<<<<< HEAD
=======
FmgrInfo *
get_cmp_func(Oid type1, Oid type2)
{
	FmgrInfo   *cmp_func;
	Oid			cmp_proc_oid;
	TypeCacheEntry	*tce;

	cmp_func = palloc(sizeof(FmgrInfo));
	tce = lookup_type_cache(type1,
				TYPECACHE_BTREE_OPFAMILY | TYPECACHE_CMP_PROC | TYPECACHE_CMP_PROC_FINFO);
	cmp_proc_oid = get_opfamily_proc(tce->btree_opf,
									 type1,
									 type2,
									 BTORDER_PROC);
	fmgr_info(cmp_proc_oid, cmp_func);
	return cmp_func;
}

/*
 * Post parse analysis hook. It makes sure the config is loaded before executing
 * any statement, including utility commands
 */
void
pathman_post_parse_analysis_hook(ParseState *pstate, Query *query)
{
	if (initialization_needed)
		load_config();

	if (post_parse_analyze_hook_original)
		post_parse_analyze_hook_original(pstate, query);

	inheritance_disabled_relids = NIL;
	inheritance_enabled_relids = NIL;
}

/*
 * Planner hook. It disables inheritance for tables that have been partitioned
 * by pathman to prevent standart PostgreSQL partitioning mechanism from
 * handling that tables.
 */
PlannedStmt *
pathman_planner_hook(Query *parse, int cursorOptions, ParamListInfo boundParams)
{
	PlannedStmt	  *result;

	if (pg_pathman_enable)
	{
		// inheritance_disabled = false;
		switch(parse->commandType)
		{
			case CMD_SELECT:
				disable_inheritance(parse);
				break;
			case CMD_UPDATE:
			case CMD_DELETE:
				disable_inheritance_cte(parse);
				disable_inheritance_subselect(parse);
				handle_modification_query(parse);
				break;
			default:
				break;
		}
	}

	/* Invoke original hook */
	if (planner_hook_original)
		result = planner_hook_original(parse, cursorOptions, boundParams);
	else
		result = standard_planner(parse, cursorOptions, boundParams);

	list_free(inheritance_disabled_relids);
	list_free(inheritance_enabled_relids);
	inheritance_disabled_relids = NIL;
	inheritance_enabled_relids = NIL;

	return result;
}

>>>>>>> a1e6bd38
/*
 * Disables inheritance for partitioned by pathman relations. It must be done to
 * prevent PostgresSQL from full search.
 */
void
disable_inheritance(Query *parse)
{
	ListCell		   *lc;
	RangeTblEntry	   *rte;
	PartRelationInfo   *prel;
	MemoryContext		oldcontext;
	bool	found;

	/* If query contains CTE (WITH statement) then handle subqueries too */
	disable_inheritance_cte(parse);

	/* If query contains subselects */
	disable_inheritance_subselect(parse);

	foreach(lc, parse->rtable)
	{
		rte = (RangeTblEntry *) lfirst(lc);

		switch(rte->rtekind)
		{
			case RTE_RELATION:
				if (rte->inh)
				{
					/* Look up this relation in pathman relations */
					prel = get_pathman_relation_info(rte->relid, &found);
					if (prel != NULL && found)
					{
						rte->inh = false;
						/*
						 * Sometimes user uses the ONLY statement and in this case
						 * rte->inh is also false. We should differ the case
						 * when user uses ONLY statement from case when we
						 * make rte->inh false intentionally.
						 */
						oldcontext = MemoryContextSwitchTo(TopMemoryContext);
						inheritance_enabled_relids = \
							lappend_oid(inheritance_enabled_relids, rte->relid);
						MemoryContextSwitchTo(oldcontext);

						/*
						 * Check if relation was already found with ONLY modifier. In
						 * this case throw an error because we cannot handle
						 * situations when partitioned table used both with and
						 * without ONLY modifier in SELECT queries
						 */
						if (list_member_oid(inheritance_disabled_relids, rte->relid))
							goto disable_error;

						goto disable_next;
					}
				}

				oldcontext = MemoryContextSwitchTo(TopMemoryContext);
				inheritance_disabled_relids = \
					lappend_oid(inheritance_disabled_relids, rte->relid);
				MemoryContextSwitchTo(oldcontext);

				/* Check if relation was already found withoud ONLY modifier */
				if (list_member_oid(inheritance_enabled_relids, rte->relid))
						goto disable_error;
				break;
			case RTE_SUBQUERY:
				/* Recursively disable inheritance for subqueries */
				disable_inheritance(rte->subquery);
				break;
			default:
				break;
		}

disable_next:
		;
	}

	return;

disable_error:
	elog(ERROR, "It is prohibited to query partitioned tables both "
				"with and without ONLY modifier");
}

void
disable_inheritance_cte(Query *parse)
{
	ListCell	  *lc;

	foreach(lc, parse->cteList)
	{
		CommonTableExpr *cte = (CommonTableExpr*) lfirst(lc);

		if (IsA(cte->ctequery, Query))
			disable_inheritance((Query *) cte->ctequery);
	}
}

void
disable_inheritance_subselect(Query *parse)
{
	Node		*quals;

	if (!parse->jointree || !parse->jointree->quals)
		return;

	quals = parse->jointree->quals;
	disable_inheritance_subselect_walker(quals, NULL);
}

static bool
disable_inheritance_subselect_walker(Node *node, void *context)
{
	if (node == NULL)
		return false;

	if (IsA(node, SubLink))
	{
		disable_inheritance((Query *) (((SubLink *) node)->subselect));
		return false;
	}

	return expression_tree_walker(node, disable_inheritance_subselect_walker, (void *) context);
}

/*
 * Checks if query is affects only one partition. If true then substitute
 */
void
handle_modification_query(Query *parse)
{
	PartRelationInfo   *prel;
	List			   *ranges;
	RangeTblEntry	   *rte;
	WrapperNode		   *wrap;
	Expr			   *expr;
	bool				found;
	WalkerContext		context;

	Assert(parse->commandType == CMD_UPDATE ||
		   parse->commandType == CMD_DELETE);
	Assert(parse->resultRelation > 0);

	rte = rt_fetch(parse->resultRelation, parse->rtable);
	prel = get_pathman_relation_info(rte->relid, &found);

	if (!found)
		return;

	/* Parse syntax tree and extract partition ranges */
	ranges = list_make1_irange(make_irange(0, prel->children_count - 1, false));
	expr = (Expr *) eval_const_expressions(NULL, parse->jointree->quals);
	if (!expr)
		return;

	/* Parse syntax tree and extract partition ranges */
	InitWalkerContext(&context, prel, NULL, CurrentMemoryContext);
	wrap = walk_expr_tree(expr, &context);
	finish_least_greatest(wrap, &context);
	clear_walker_context(&context);

	ranges = irange_list_intersect(ranges, wrap->rangeset);

	/* If only one partition is affected then substitute parent table with partition */
	if (irange_list_length(ranges) == 1)
	{
		IndexRange irange = linitial_irange(ranges);
		if (irange.ir_lower == irange.ir_upper)
		{
			Oid *children = (Oid *) dsm_array_get_pointer(&prel->children, true);
			rte->relid = children[irange.ir_lower];
			rte->inh = false;
		}
	}

	return;
}

void
set_append_rel_size(PlannerInfo *root, RelOptInfo *rel,
					Index rti, RangeTblEntry *rte)
{
	double		parent_rows = 0;
	double		parent_size = 0;
	ListCell   *l;

	foreach(l, root->append_rel_list)
	{
		AppendRelInfo *appinfo = (AppendRelInfo *) lfirst(l);
		int			childRTindex,
					parentRTindex = rti;
		RelOptInfo *childrel;

		/* append_rel_list contains all append rels; ignore others */
		if (appinfo->parent_relid != parentRTindex)
			continue;

		childRTindex = appinfo->child_relid;

		childrel = find_base_rel(root, childRTindex);
		Assert(childrel->reloptkind == RELOPT_OTHER_MEMBER_REL);

		/*
		 * Accumulate size information from each live child.
		 */
		Assert(childrel->rows > 0);

		parent_rows += childrel->rows;
		parent_size += childrel->width * childrel->rows;
	}

	rel->rows = parent_rows;
	rel->width = rint(parent_size / parent_rows);
	// for (i = 0; i < nattrs; i++)
	// 	rel->attr_widths[i] = rint(parent_attrsizes[i] / parent_rows);
	rel->tuples = parent_rows;
}

/*
 * Creates child relation and adds it to root.
 * Returns child index in simple_rel_array
 */
int
append_child_relation(PlannerInfo *root, RelOptInfo *rel, Index rti,
	RangeTblEntry *rte, int index, Oid childOid, List *wrappers)
{
	RangeTblEntry  *childrte;
	RelOptInfo	   *childrel;
	Index			childRTindex;
	AppendRelInfo  *appinfo;
	Node		   *node;
	ListCell	   *lc,
				   *lc2;
	Relation		newrelation;
	PlanRowMark	   *parent_rowmark;
	PlanRowMark	   *child_rowmark;
	AttrNumber		i;

	newrelation = heap_open(childOid, NoLock);

	/*
	 * Create RangeTblEntry for child relation.
	 * This code partially based on expand_inherited_rtentry() function.
	 */
	childrte = copyObject(rte);
	childrte->relid = childOid;
	childrte->relkind = newrelation->rd_rel->relkind;
	childrte->inh = false;
	childrte->requiredPerms = 0;
	root->parse->rtable = lappend(root->parse->rtable, childrte);
	childRTindex = list_length(root->parse->rtable);
	root->simple_rte_array[childRTindex] = childrte;

	/* Create RelOptInfo */
	childrel = build_simple_rel(root, childRTindex, RELOPT_OTHER_MEMBER_REL);

	/* Copy targetlist */
	childrel->reltargetlist = NIL;
	foreach(lc, rel->reltargetlist)
	{
		Node *new_target;

		node = (Node *) lfirst(lc);
		new_target = copyObject(node);
		change_varnos(new_target, rel->relid, childrel->relid);
		childrel->reltargetlist = lappend(childrel->reltargetlist, new_target);
	}

	/* Copy attr_needed & attr_widths */
	childrel->attr_needed = (Relids *)
		palloc0((rel->max_attr - rel->min_attr + 1) * sizeof(Relids));
	childrel->attr_widths = (int32 *)
		palloc0((rel->max_attr - rel->min_attr + 1) * sizeof(int32));

	for (i = 0; i < rel->max_attr - rel->min_attr + 1; i++)
		childrel->attr_needed[i] = bms_copy(rel->attr_needed[i]);

	memcpy(childrel->attr_widths, rel->attr_widths,
		   (rel->max_attr - rel->min_attr + 1) * sizeof(int32));


	/* Copy restrictions */
	childrel->baserestrictinfo = NIL;
	forboth(lc, wrappers, lc2, rel->baserestrictinfo)
	{
		bool alwaysTrue;
		WrapperNode *wrap = (WrapperNode *) lfirst(lc);
		Node *new_clause = wrapper_make_expression(wrap, index, &alwaysTrue);
		RestrictInfo *old_rinfo = (RestrictInfo *) lfirst(lc2);

		if (alwaysTrue)
		{
			continue;
		}
		Assert(new_clause);

		if (and_clause((Node *) new_clause))
		{
			ListCell *alc;

			foreach(alc, ((BoolExpr *) new_clause)->args)
			{
				Node *arg = (Node *) lfirst(alc);
				RestrictInfo *new_rinfo = rebuild_restrictinfo(arg, old_rinfo);

				change_varnos((Node *)new_rinfo, rel->relid, childrel->relid);
				childrel->baserestrictinfo = lappend(childrel->baserestrictinfo,
													 new_rinfo);
			}
		}
		else
		{
			RestrictInfo *new_rinfo = rebuild_restrictinfo(new_clause, old_rinfo);

			/* Replace old relids with new ones */
			change_varnos((Node *)new_rinfo, rel->relid, childrel->relid);

			childrel->baserestrictinfo = lappend(childrel->baserestrictinfo,
												 (void *) new_rinfo);
		}
	}

	/* Build an AppendRelInfo for this parent and child */
	appinfo = makeNode(AppendRelInfo);
	appinfo->parent_relid = rti;
	appinfo->child_relid = childRTindex;
	appinfo->parent_reloid = rte->relid;
	root->append_rel_list = lappend(root->append_rel_list, appinfo);
	root->total_table_pages += (double) childrel->pages;

	/* Add equivalence members */
	foreach(lc, root->eq_classes)
	{
		EquivalenceClass *cur_ec = (EquivalenceClass *) lfirst(lc);

		/* Copy equivalence member from parent and make some modifications */
		foreach(lc2, cur_ec->ec_members)
		{
			EquivalenceMember *cur_em = (EquivalenceMember *) lfirst(lc2);
			EquivalenceMember *em;

			if (!bms_is_member(rti, cur_em->em_relids))
				continue;

			em = makeNode(EquivalenceMember);
			em->em_expr = copyObject(cur_em->em_expr);
			change_varnos((Node *) em->em_expr, rti, childRTindex);
			em->em_relids = bms_add_member(NULL, childRTindex);
			em->em_nullable_relids = cur_em->em_nullable_relids;
			em->em_is_const = false;
			em->em_is_child = true;
			em->em_datatype = cur_em->em_datatype;
			cur_ec->ec_members = lappend(cur_ec->ec_members, em);
		}
	}
	childrel->has_eclass_joins = rel->has_eclass_joins;

	/* Recalc parent relation tuples count */
	rel->tuples += childrel->tuples;

	heap_close(newrelation, NoLock);


	/* Create rowmarks required for child rels */
	parent_rowmark = get_plan_rowmark(root->rowMarks, rti);
	if (parent_rowmark)
	{
		child_rowmark = makeNode(PlanRowMark);

		child_rowmark->rti = childRTindex;
		child_rowmark->prti = rti;
		child_rowmark->rowmarkId = parent_rowmark->rowmarkId;
		/* Reselect rowmark type, because relkind might not match parent */
		child_rowmark->markType = select_rowmark_type(childrte,
													  parent_rowmark->strength);
		child_rowmark->allMarkTypes = (1 << child_rowmark->markType);
		child_rowmark->strength = parent_rowmark->strength;
		child_rowmark->waitPolicy = parent_rowmark->waitPolicy;
		child_rowmark->isParent = false;

		/* Include child's rowmark type in parent's allMarkTypes */
		parent_rowmark->allMarkTypes |= child_rowmark->allMarkTypes;

		root->rowMarks = lappend(root->rowMarks, child_rowmark);

		parent_rowmark->isParent = true;
	}

	return childRTindex;
}

/* Create new restriction based on clause */
static RestrictInfo *
rebuild_restrictinfo(Node *clause, RestrictInfo *old_rinfo)
{
	return make_restrictinfo((Expr *) clause,
							 old_rinfo->is_pushed_down,
							 old_rinfo->outerjoin_delayed,
							 old_rinfo->pseudoconstant,
							 old_rinfo->required_relids,
							 old_rinfo->outer_relids,
							 old_rinfo->nullable_relids);
}

/* Convert wrapper into expression for given index */
static Node *
wrapper_make_expression(WrapperNode *wrap, int index, bool *alwaysTrue)
{
	bool	lossy, found;

	*alwaysTrue = false;
	/*
	 * TODO: use faster algorithm using knowledge that we enumerate indexes
	 * sequntially.
	 */
	found = irange_list_find(wrap->rangeset, index, &lossy);
	/* Return NULL for always true and always false. */
	if (!found)
		return NULL;
	if (!lossy)
	{
		*alwaysTrue = true;
		return NULL;
	}

	if (IsA(wrap->orig, BoolExpr))
	{
		const BoolExpr *expr = (const BoolExpr *) wrap->orig;
		BoolExpr *result;

		if (expr->boolop == OR_EXPR || expr->boolop == AND_EXPR)
		{
			ListCell *lc;
			List *args = NIL;

			foreach (lc, wrap->args)
			{
				Node   *arg;
				bool	childAlwaysTrue;

				arg = wrapper_make_expression((WrapperNode *)lfirst(lc), index, &childAlwaysTrue);
#ifdef USE_ASSERT_CHECKING
				/*
				 * We shouldn't get there for always true clause under OR and
				 * always false clause under AND.
				 */
				if (expr->boolop == OR_EXPR)
					Assert(!childAlwaysTrue);
				if (expr->boolop == AND_EXPR)
					Assert(arg || childAlwaysTrue);
#endif
				if (arg)
					args = lappend(args, arg);
			}

			Assert(list_length(args) >= 1);

			/* Remove redundant OR/AND when child is single. */
			if (list_length(args) == 1)
				return (Node *) linitial(args);

			result = makeNode(BoolExpr);
			result->xpr.type = T_BoolExpr;
			result->args = args;
			result->boolop = expr->boolop;
			result->location = expr->location;
			return (Node *)result;
		}
		else
		{
			return copyObject(wrap->orig);
		}
	}
	else
	{
		return copyObject(wrap->orig);
	}
}

/*
 * Refresh cached RangeEntry array within WalkerContext
 *
 * This is essential when we add new partitions
 * while executing INSERT query on partitioned table.
 */
void
refresh_walker_context_ranges(WalkerContext *context)
{
	RangeRelation  *rangerel;
	MemoryContext	old_mcxt;

	rangerel = get_pathman_range_relation(context->prel->key.relid, NULL);

	/* Clear old cached data */
	clear_walker_context(context);

	/* Switch to long-living context which should store data */
	old_mcxt = MemoryContextSwitchTo(context->persistent_mcxt);

	context->ranges = dsm_array_get_pointer(&rangerel->ranges, true);
	context->nranges = rangerel->ranges.elem_count;

	/* Switch back */
	MemoryContextSwitchTo(old_mcxt);
}

/*
 * Free all temporary data cached by WalkerContext
 */
void
clear_walker_context(WalkerContext *context)
{
	if (context->ranges)
	{
		pfree((void *) context->ranges);
		context->ranges = NULL;
	}
}

/*
 * Recursive function to walk through conditions tree
 */
WrapperNode *
walk_expr_tree(Expr *expr, WalkerContext *context)
{
	BoolExpr		   *boolexpr;
	OpExpr			   *opexpr;
	ScalarArrayOpExpr  *arrexpr;
	WrapperNode		   *result;

	switch (expr->type)
	{
		/* Useful for INSERT optimization */
		case T_Const:
			return handle_const((Const *) expr, context);

		/* AND, OR, NOT expressions */
		case T_BoolExpr:
			boolexpr = (BoolExpr *) expr;
			return handle_boolexpr(boolexpr, context);

		/* =, !=, <, > etc. */
		case T_OpExpr:
			opexpr = (OpExpr *) expr;
			return handle_opexpr(opexpr, context);

		/* IN expression */
		case T_ScalarArrayOpExpr:
			arrexpr = (ScalarArrayOpExpr *) expr;
			return handle_arrexpr(arrexpr, context);

		default:
			result = (WrapperNode *) palloc(sizeof(WrapperNode));
			result->orig = (const Node *) expr;
			result->args = NIL;
			result->rangeset = list_make1_irange(make_irange(0, context->prel->children_count - 1, true));
			result->paramsel = 1.0;
			return result;
	}
}

void
finish_least_greatest(WrapperNode *wrap, WalkerContext *context)
{
	if (context->hasLeast && context->hasGreatest)
	{
		switch (context->prel->atttype)
		{
			case INT4OID:
				{
					uint32	least = DatumGetInt32(context->least),
							greatest = DatumGetInt32(context->greatest);
					List   *rangeset = NIL;

					if (greatest - least + 1 < context->prel->children_count)
					{
						uint32	value,
								hash;

						for (value = least; value <= greatest; value++)
						{
							hash = make_hash(value, context->prel->children_count);
							rangeset = irange_list_union(rangeset,
								list_make1_irange(make_irange(hash, hash, true)));
						}
						wrap->rangeset = irange_list_intersect(wrap->rangeset,
															   rangeset);
					}
				}
				break;
			default:
				elog(ERROR, "Invalid datatype: %u", context->prel->atttype);
		}
	}
	context->hasLeast = false;
	context->hasGreatest = false;
}

void
select_range_partitions(const Datum value,
						const bool byVal,
						FmgrInfo *cmp_func,
						const RangeEntry *ranges,
						const size_t nranges,
						const int strategy,
						WrapperNode *result)
{
	const RangeEntry   *current_re;
	bool				lossy = false,
						is_less,
						is_greater;

#ifdef USE_ASSERT_CHECKING
	bool				found = false;
	int					counter = 0;
#endif

	int					i,
						startidx = 0,
						endidx = nranges - 1,
						cmp_min,
						cmp_max;

	/* Initial value (no missing partitions found) */
	result->found_gap = false;

	/* Check boundaries */
	if (nranges == 0)
	{
		result->rangeset = NIL;
		return;
	}
	else
	{
		Assert(ranges);
		Assert(cmp_func);

		/* Corner cases */
		cmp_min = FunctionCall2(cmp_func, value,
								PATHMAN_GET_DATUM(ranges[startidx].min, byVal)),
		cmp_max = FunctionCall2(cmp_func, value,
								PATHMAN_GET_DATUM(ranges[endidx].max, byVal));

		if ((cmp_min <= 0 && strategy == BTLessStrategyNumber) ||
			(cmp_min < 0 && (strategy == BTLessEqualStrategyNumber ||
							 strategy == BTEqualStrategyNumber)))
		{
			result->rangeset = NIL;
			return;
		}

		if (cmp_max >= 0 && (strategy == BTGreaterEqualStrategyNumber ||
							 strategy == BTGreaterStrategyNumber ||
							 strategy == BTEqualStrategyNumber))
		{
			result->rangeset = NIL;
			return;
		}

		if ((cmp_min < 0 && strategy == BTGreaterStrategyNumber) ||
			(cmp_min <= 0 && strategy == BTGreaterEqualStrategyNumber))
		{
			result->rangeset = list_make1_irange(make_irange(startidx, endidx, false));
			return;
		}

		if (cmp_max >= 0 && (strategy == BTLessEqualStrategyNumber ||
							 strategy == BTLessStrategyNumber))
		{
			result->rangeset = list_make1_irange(make_irange(startidx, endidx, false));
			return;
		}
	}

	/* Binary search */
	while (true)
	{
		Assert(cmp_func);

		i = startidx + (endidx - startidx) / 2;
		Assert(i >= 0 && i < nranges);

		current_re = &ranges[i];

		cmp_min = FunctionCall2(cmp_func, value,
								PATHMAN_GET_DATUM(current_re->min, byVal));
		cmp_max = FunctionCall2(cmp_func, value,
								PATHMAN_GET_DATUM(current_re->max, byVal));

		is_less = (cmp_min < 0 || (cmp_min == 0 && strategy == BTLessStrategyNumber));
		is_greater = (cmp_max > 0 || (cmp_max >= 0 && strategy != BTLessStrategyNumber));

		if (!is_less && !is_greater)
		{
			if (strategy == BTGreaterEqualStrategyNumber && cmp_min == 0)
				lossy = false;
			else if (strategy == BTLessStrategyNumber && cmp_max == 0)
				lossy = false;
			else
				lossy = true;
#ifdef USE_ASSERT_CHECKING
			found = true;
#endif
			break;
		}

		/* If we still haven't found partition then it doesn't exist */
		if (startidx >= endidx)
		{
			result->rangeset = NIL;
			result->found_gap = true;
			return;
		}

		if (is_less)
			endidx = i - 1;
		else if (is_greater)
			startidx = i + 1;

		/* For debug's sake */
		Assert(++counter < 100);
	}

	Assert(found);

	/* Filter partitions */
	switch(strategy)
	{
		case BTLessStrategyNumber:
		case BTLessEqualStrategyNumber:
			if (lossy)
			{
				result->rangeset = list_make1_irange(make_irange(i, i, true));
				if (i > 0)
					result->rangeset = lcons_irange(make_irange(0, i - 1, false),
													result->rangeset);
			}
			else
			{
				result->rangeset = list_make1_irange(make_irange(0, i, false));
			}
			break;

		case BTEqualStrategyNumber:
			result->rangeset = list_make1_irange(make_irange(i, i, true));
			break;

		case BTGreaterEqualStrategyNumber:
		case BTGreaterStrategyNumber:
			if (lossy)
			{
				result->rangeset = list_make1_irange(make_irange(i, i, true));
				if (i < nranges - 1)
					result->rangeset =
							lappend_irange(result->rangeset,
										   make_irange(i + 1,
													   nranges - 1,
													   false));
			}
			else
			{
				result->rangeset =
						list_make1_irange(make_irange(i,
													  nranges - 1,
													  false));
			}
			break;

		default:
			elog(ERROR, "Unknown btree strategy (%u)", strategy);
			break;
	}
}

/*
 *	This function determines which partitions should appear in query plan
 */
static void
handle_binary_opexpr(WalkerContext *context, WrapperNode *result,
					 const Node *varnode, const Const *c)
{
	int						strategy;
	TypeCacheEntry		   *tce;
	FmgrInfo				cmp_func;
	Oid						vartype;
	const OpExpr		   *expr = (const OpExpr *) result->orig;
	const PartRelationInfo *prel = context->prel;

	Assert(IsA(varnode, Var) || IsA(varnode, RelabelType));

	vartype = !IsA(varnode, RelabelType) ?
			((Var *) varnode)->vartype :
			((RelabelType *) varnode)->resulttype;

	tce = lookup_type_cache(vartype, TYPECACHE_BTREE_OPFAMILY);
	strategy = get_op_opfamily_strategy(expr->opno, tce->btree_opf);
	fill_type_cmp_fmgr_info(&cmp_func, c->consttype, prel->atttype);

	switch (prel->parttype)
	{
		case PT_HASH:
			if (strategy == BTEqualStrategyNumber)
			{
				Datum	value = OidFunctionCall1(prel->hash_proc, c->constvalue);
				uint32	hash = make_hash(DatumGetUInt32(value), prel->children_count);

				result->rangeset = list_make1_irange(make_irange(hash, hash, true));

				return; /* exit on equal */
			}

		case PT_RANGE:
			if (get_pathman_range_relation(context->prel->key.relid, NULL))
			{
				/* Refresh 'ranges' cache if necessary */
				if (!context->ranges)
					refresh_walker_context_ranges(context);

				select_range_partitions(c->constvalue,
										c->constbyval,
										&cmp_func,
										context->ranges,
										context->nranges,
										strategy,
										result);
				return;
			}
	}

	result->rangeset = list_make1_irange(make_irange(0, prel->children_count - 1, true));
	result->paramsel = 1.0;
}

/*
 * Estimate selectivity of parametrized quals.
 */
static void
handle_binary_opexpr_param(const PartRelationInfo *prel,
						   WrapperNode *result, const Node *varnode)
{
	const OpExpr	   *expr = (const OpExpr *)result->orig;
	TypeCacheEntry	   *tce;
	int					strategy;
	Oid					vartype;

	Assert(IsA(varnode, Var) || IsA(varnode, RelabelType));

	vartype = !IsA(varnode, RelabelType) ?
			((Var *) varnode)->vartype :
			((RelabelType *) varnode)->resulttype;

	/* Determine operator type */
	tce = lookup_type_cache(vartype, TYPECACHE_BTREE_OPFAMILY);
	strategy = get_op_opfamily_strategy(expr->opno, tce->btree_opf);

	result->rangeset = list_make1_irange(make_irange(0, prel->children_count - 1, true));

	if (strategy == BTEqualStrategyNumber)
	{
		result->paramsel = 1.0 / (double) prel->children_count;
	}
	else if (prel->parttype == PT_RANGE && strategy > 0)
	{
		result->paramsel = DEFAULT_INEQ_SEL;
	}
	else
	{
		result->paramsel = 1.0;
	}
}

/*
 * Calculates hash value
 */
uint32
make_hash(uint32 value, uint32 partitions)
{
	return value % partitions;
}

search_rangerel_result
search_range_partition_eq(const Datum value,
						  FmgrInfo *cmp_func,
						  const RangeRelation *rangerel,
						  RangeEntry *out_rentry) /* actual result */
{
	RangeEntry *ranges;
	size_t		nranges;
	WrapperNode result;

	Assert(rangerel);

	ranges = dsm_array_get_pointer(&rangerel->ranges, true);
	nranges = rangerel->ranges.elem_count;

	select_range_partitions(value,
							rangerel->by_val,
							cmp_func,
							ranges,
							nranges,
							BTEqualStrategyNumber,
							&result);

	if (result.found_gap)
	{
		pfree(ranges);
		return SEARCH_RANGEREL_GAP;
	}
	else if (result.rangeset == NIL)
	{
		pfree(ranges);
		return SEARCH_RANGEREL_OUT_OF_RANGE;
	}
	else
	{
		IndexRange irange = linitial_irange(result.rangeset);

		Assert(list_length(result.rangeset) == 1);
		Assert(irange.ir_lower == irange.ir_upper);
		Assert(irange.ir_valid);

		/* Write result to the 'out_rentry' if necessary */
		if (out_rentry)
			memcpy((void *) out_rentry,
				   (void *) &ranges[irange.ir_lower],
				   sizeof(RangeEntry));

		pfree(ranges);
		return SEARCH_RANGEREL_FOUND;
	}
}

static Const *
extract_const(WalkerContext *wcxt, Param *param)
{
	ExprState  *estate = ExecInitExpr((Expr *) param, NULL);
	bool		isnull;
	Datum		value = ExecEvalExpr(estate, wcxt->econtext, &isnull, NULL);

	return makeConst(param->paramtype, param->paramtypmod,
					 param->paramcollid, get_typlen(param->paramtype),
					 value, isnull, get_typbyval(param->paramtype));
}

static WrapperNode *
handle_const(const Const *c, WalkerContext *context)
{
	const PartRelationInfo *prel = context->prel;
	WrapperNode			   *result = (WrapperNode *) palloc(sizeof(WrapperNode));

	switch (prel->parttype)
	{
		case PT_HASH:
			{
				Datum	value = OidFunctionCall1(prel->hash_proc, c->constvalue);
				uint32	hash = make_hash(DatumGetUInt32(value), prel->children_count);
				result->rangeset = list_make1_irange(make_irange(hash, hash, true));
			}
			break;

		case PT_RANGE:
			{
				TypeCacheEntry *tce;

				tce = lookup_type_cache(c->consttype, TYPECACHE_CMP_PROC_FINFO);

				/* Refresh 'ranges' cache if necessary */
				if (!context->ranges)
					refresh_walker_context_ranges(context);

				select_range_partitions(c->constvalue,
										c->constbyval,
										&tce->cmp_proc_finfo,
										context->ranges,
										context->nranges,
										BTEqualStrategyNumber,
										result);
			}
			break;

		default:
			result->rangeset = list_make1_irange(make_irange(0, prel->children_count - 1, true));
			result->paramsel = 1.0;
			break;
	}

	return result;
}

/*
 * Operator expression handler
 */
static WrapperNode *
handle_opexpr(const OpExpr *expr, WalkerContext *context)
{
	WrapperNode	*result = (WrapperNode *)palloc(sizeof(WrapperNode));
	Node		*var, *param;
	const PartRelationInfo *prel = context->prel;

	result->orig = (const Node *)expr;
	result->args = NIL;

	if (list_length(expr->args) == 2)
	{
		if (pull_var_param(context, expr, &var, &param))
		{
			if (IsConstValue(context, param))
			{
				handle_binary_opexpr(context, result, var, ExtractConst(context, param));
				return result;
			}
			else if (IsA(param, Param) || IsA(param, Var))
			{
				handle_binary_opexpr_param(prel, result, var);
				return result;
			}
		}
	}

	result->rangeset = list_make1_irange(make_irange(0, prel->children_count - 1, true));
	result->paramsel = 1.0;
	return result;
}

/*
 * Checks if expression is a KEY OP PARAM or PARAM OP KEY,
 * where KEY is partition key (it could be Var or RelableType) and PARAM is
 * whatever. Function returns variable (or RelableType) and param via var_ptr
 * and param_ptr pointers. If partition key isn't in expression then function
 * returns false.
 */
static bool
pull_var_param(const WalkerContext *ctx,
			   const OpExpr *expr,
			   Node **var_ptr,
			   Node **param_ptr)
{
	Node   *left = linitial(expr->args),
		   *right = lsecond(expr->args);
	Var	   *v = NULL;

	/* Check the case when variable is on the left side */
	if (IsA(left, Var) || IsA(left, RelabelType))
	{
		v = !IsA(left, RelabelType) ?
						(Var *) left :
						(Var *) ((RelabelType *) left)->arg;

		if (v->varoattno == ctx->prel->attnum)
		{
			*var_ptr = left;
			*param_ptr = right;
			return true;
		}
	}

	/* ... variable is on the right side */
	if (IsA(right, Var) || IsA(right, RelabelType))
	{
		v = !IsA(right, RelabelType) ?
						(Var *) right :
						(Var *) ((RelabelType *) right)->arg;

		if (v->varoattno == ctx->prel->attnum)
		{
			*var_ptr = right;
			*param_ptr = left;
			return true;
		}
	}

	/* Variable isn't a partitionig key */
	return false;
}

/*
 * Boolean expression handler
 */
static WrapperNode *
handle_boolexpr(const BoolExpr *expr, WalkerContext *context)
{
	WrapperNode	*result = (WrapperNode *)palloc(sizeof(WrapperNode));
	ListCell	*lc;
	const PartRelationInfo *prel = context->prel;

	result->orig = (const Node *)expr;
	result->args = NIL;
	result->paramsel = 1.0;

	if (expr->boolop == AND_EXPR)
		result->rangeset = list_make1_irange(make_irange(0, prel->children_count - 1, false));
	else
		result->rangeset = NIL;

	foreach (lc, expr->args)
	{
		WrapperNode *arg;

		arg = walk_expr_tree((Expr *)lfirst(lc), context);
		result->args = lappend(result->args, arg);
		switch (expr->boolop)
		{
			case OR_EXPR:
				// finish_least_greatest(arg, context);
				result->rangeset = irange_list_union(result->rangeset, arg->rangeset);
				break;
			case AND_EXPR:
				result->rangeset = irange_list_intersect(result->rangeset, arg->rangeset);
				result->paramsel *= arg->paramsel;
				break;
			default:
				result->rangeset = list_make1_irange(make_irange(0, prel->children_count - 1, false));
				break;
		}
	}

	if (expr->boolop == OR_EXPR)
	{
		int totallen = irange_list_length(result->rangeset);

		foreach (lc, result->args)
		{
			WrapperNode *arg = (WrapperNode *) lfirst(lc);
			int len = irange_list_length(arg->rangeset);

			result->paramsel *= (1.0 - arg->paramsel * (double)len / (double)totallen);
		}
		result->paramsel = 1.0 - result->paramsel;
	}

	return result;
}

/*
 * Scalar array expression
 */
static WrapperNode *
handle_arrexpr(const ScalarArrayOpExpr *expr, WalkerContext *context)
{
	WrapperNode *result = (WrapperNode *)palloc(sizeof(WrapperNode));
	Node		*varnode = (Node *) linitial(expr->args);
	Var			*var;
	Node		*arraynode = (Node *) lsecond(expr->args);
	uint32		 hash;
	const PartRelationInfo *prel = context->prel;

	result->orig = (const Node *)expr;
	result->args = NIL;
	result->paramsel = 1.0;

	Assert(varnode != NULL);

	/* If variable is not the partition key then skip it */
	if (IsA(varnode, Var) || IsA(varnode, RelabelType))
	{
		var = !IsA(varnode, RelabelType) ?
			(Var *) varnode :
			(Var *) ((RelabelType *) varnode)->arg;
		if (var->varoattno != prel->attnum)
			goto handle_arrexpr_return;
	}
	else
		goto handle_arrexpr_return;

	if (arraynode && IsA(arraynode, Const) &&
		!((Const *) arraynode)->constisnull)
	{
		ArrayType  *arrayval;
		int16		elmlen;
		bool		elmbyval;
		char		elmalign;
		int			num_elems;
		Datum	   *elem_values;
		bool	   *elem_nulls;
		int			i;
		Datum		value;

		/* Extract values from array */
		arrayval = DatumGetArrayTypeP(((Const *) arraynode)->constvalue);
		get_typlenbyvalalign(ARR_ELEMTYPE(arrayval),
							 &elmlen, &elmbyval, &elmalign);
		deconstruct_array(arrayval,
						  ARR_ELEMTYPE(arrayval),
						  elmlen, elmbyval, elmalign,
						  &elem_values, &elem_nulls, &num_elems);

		result->rangeset = NIL;

		/* Construct OIDs list */
		for (i = 0; i < num_elems; i++)
		{
			/* Invoke base hash function for value type */
			value = OidFunctionCall1(prel->hash_proc, elem_values[i]);
			hash = make_hash(DatumGetUInt32(value), prel->children_count);
			result->rangeset = irange_list_union(result->rangeset,
						list_make1_irange(make_irange(hash, hash, true)));
		}

		/* Free resources */
		pfree(elem_values);
		pfree(elem_nulls);

		return result;
	}

	if (arraynode && IsA(arraynode, Param))
		result->paramsel = DEFAULT_INEQ_SEL;

handle_arrexpr_return:
	result->rangeset = list_make1_irange(make_irange(0, prel->children_count - 1, true));
	return result;
}

/*
 * Theres are functions below copied from allpaths.c with (or without) some
 * modifications. Couldn't use original because of 'static' modifier.
 */

/*
 * set_plain_rel_size
 *	  Set size estimates for a plain relation (no subquery, no inheritance)
 */
static void
set_plain_rel_size(PlannerInfo *root, RelOptInfo *rel, RangeTblEntry *rte)
{
	/*
	 * Test any partial indexes of rel for applicability.  We must do this
	 * first since partial unique indexes can affect size estimates.
	 */
	check_partial_indexes(root, rel);

	/* Mark rel with estimated output rows, width, etc */
	set_baserel_size_estimates(root, rel);
}

/*
 * set_plain_rel_pathlist
 *	  Build access paths for a plain relation (no subquery, no inheritance)
 */
static void
set_plain_rel_pathlist(PlannerInfo *root, RelOptInfo *rel, RangeTblEntry *rte)
{
	Relids		required_outer;
	Path *path;

	/*
	 * We don't support pushing join clauses into the quals of a seqscan, but
	 * it could still have required parameterization due to LATERAL refs in
	 * its tlist.
	 */
	required_outer = rel->lateral_relids;

	/* Consider sequential scan */
#if PG_VERSION_NUM >= 90600
	path = create_seqscan_path(root, rel, required_outer, 0);
#else
	path = create_seqscan_path(root, rel, required_outer);
#endif
	add_path(rel, path);
	// set_pathkeys(root, rel, path);

	/* Consider index scans */
	create_index_paths(root, rel);

	/* Consider TID scans */
	create_tidscan_paths(root, rel);
}

/*
 * set_foreign_size
 *		Set size estimates for a foreign table RTE
 */
static void
set_foreign_size(PlannerInfo *root, RelOptInfo *rel, RangeTblEntry *rte)
{
	/* Mark rel with estimated output rows, width, etc */
	set_foreign_size_estimates(root, rel);

	/* Let FDW adjust the size estimates, if it can */
	rel->fdwroutine->GetForeignRelSize(root, rel, rte->relid);

	/* ... but do not let it set the rows estimate to zero */
	rel->rows = clamp_row_est(rel->rows);
}

/*
 * set_foreign_pathlist
 *		Build access paths for a foreign table RTE
 */
static void
set_foreign_pathlist(PlannerInfo *root, RelOptInfo *rel, RangeTblEntry *rte)
{
	/* Call the FDW's GetForeignPaths function to generate path(s) */
	rel->fdwroutine->GetForeignPaths(root, rel, rte->relid);
}

/*
 * set_append_rel_pathlist
 *	  Build access paths for an "append relation"
 */
void
set_append_rel_pathlist(PlannerInfo *root, RelOptInfo *rel,
						Index rti, RangeTblEntry *rte,
						PathKey *pathkeyAsc, PathKey *pathkeyDesc)
{
	int			parentRTindex = rti;
	List	   *live_childrels = NIL;
	List	   *subpaths = NIL;
	bool		subpaths_valid = true;
	List	   *all_child_pathkeys = NIL;
	List	   *all_child_outers = NIL;
	ListCell   *l;

	/*
	 * Generate access paths for each member relation, and remember the
	 * cheapest path for each one.  Also, identify all pathkeys (orderings)
	 * and parameterizations (required_outer sets) available for the member
	 * relations.
	 */
	foreach(l, root->append_rel_list)
	{
		AppendRelInfo *appinfo = (AppendRelInfo *) lfirst(l);
		int			childRTindex;
		RangeTblEntry *childRTE;
		RelOptInfo *childrel;
		ListCell   *lcp;

		/* append_rel_list contains all append rels; ignore others */
		if (appinfo->parent_relid != parentRTindex)
			continue;

		/* Re-locate the child RTE and RelOptInfo */
		childRTindex = appinfo->child_relid;
		childRTE = root->simple_rte_array[childRTindex];
		childrel = root->simple_rel_array[childRTindex];

		/*
		 * Compute the child's access paths.
		 */
		if (childRTE->relkind == RELKIND_FOREIGN_TABLE)
		{
			set_foreign_size(root, childrel, childRTE);
			set_foreign_pathlist(root, childrel, childRTE);
		}
		else
		{
			set_plain_rel_size(root, childrel, childRTE);
			set_plain_rel_pathlist(root, childrel, childRTE);
		}
		set_cheapest(childrel);

		/*
		 * If child is dummy, ignore it.
		 */
		if (IS_DUMMY_REL(childrel))
			continue;

		/*
		 * Child is live, so add it to the live_childrels list for use below.
		 */
		live_childrels = lappend(live_childrels, childrel);

		/*
		 * If child has an unparameterized cheapest-total path, add that to
		 * the unparameterized Append path we are constructing for the parent.
		 * If not, there's no workable unparameterized path.
		 */
		if (childrel->cheapest_total_path->param_info == NULL)
			subpaths = accumulate_append_subpath(subpaths,
											  childrel->cheapest_total_path);
		else
			subpaths_valid = false;

		/*
		 * Collect lists of all the available path orderings and
		 * parameterizations for all the children.  We use these as a
		 * heuristic to indicate which sort orderings and parameterizations we
		 * should build Append and MergeAppend paths for.
		 */
		foreach(lcp, childrel->pathlist)
		{
			Path	   *childpath = (Path *) lfirst(lcp);
			List	   *childkeys = childpath->pathkeys;
			Relids		childouter = PATH_REQ_OUTER(childpath);

			/* Unsorted paths don't contribute to pathkey list */
			if (childkeys != NIL)
			{
				ListCell   *lpk;
				bool		found = false;

				/* Have we already seen this ordering? */
				foreach(lpk, all_child_pathkeys)
				{
					List	   *existing_pathkeys = (List *) lfirst(lpk);

					if (compare_pathkeys(existing_pathkeys,
										 childkeys) == PATHKEYS_EQUAL)
					{
						found = true;
						break;
					}
				}
				if (!found)
				{
					/* No, so add it to all_child_pathkeys */
					all_child_pathkeys = lappend(all_child_pathkeys,
												 childkeys);
				}
			}

			/* Unparameterized paths don't contribute to param-set list */
			if (childouter)
			{
				ListCell   *lco;
				bool		found = false;

				/* Have we already seen this param set? */
				foreach(lco, all_child_outers)
				{
					Relids		existing_outers = (Relids) lfirst(lco);

					if (bms_equal(existing_outers, childouter))
					{
						found = true;
						break;
					}
				}
				if (!found)
				{
					/* No, so add it to all_child_outers */
					all_child_outers = lappend(all_child_outers,
											   childouter);
				}
			}
		}
	}

	/*
	 * If we found unparameterized paths for all children, build an unordered,
	 * unparameterized Append path for the rel.  (Note: this is correct even
	 * if we have zero or one live subpath due to constraint exclusion.)
	 */
	if (subpaths_valid)
		add_path(rel, (Path *) create_append_path(rel, subpaths, NULL));

	/*
	 * Also build unparameterized MergeAppend paths based on the collected
	 * list of child pathkeys.
	 */
	if (subpaths_valid)
		generate_mergeappend_paths(root, rel, live_childrels,
								   all_child_pathkeys, pathkeyAsc,
								   pathkeyDesc);

	/*
	 * Build Append paths for each parameterization seen among the child rels.
	 * (This may look pretty expensive, but in most cases of practical
	 * interest, the child rels will expose mostly the same parameterizations,
	 * so that not that many cases actually get considered here.)
	 *
	 * The Append node itself cannot enforce quals, so all qual checking must
	 * be done in the child paths.  This means that to have a parameterized
	 * Append path, we must have the exact same parameterization for each
	 * child path; otherwise some children might be failing to check the
	 * moved-down quals.  To make them match up, we can try to increase the
	 * parameterization of lesser-parameterized paths.
	 */
	foreach(l, all_child_outers)
	{
		Relids		required_outer = (Relids) lfirst(l);
		ListCell   *lcr;

		/* Select the child paths for an Append with this parameterization */
		subpaths = NIL;
		subpaths_valid = true;
		foreach(lcr, live_childrels)
		{
			RelOptInfo *childrel = (RelOptInfo *) lfirst(lcr);
			Path	   *subpath;

			subpath = get_cheapest_parameterized_child_path(root,
															childrel,
															required_outer);
			if (subpath == NULL)
			{
				/* failed to make a suitable path for this child */
				subpaths_valid = false;
				break;
			}
			subpaths = accumulate_append_subpath(subpaths, subpath);
		}

		if (subpaths_valid)
			add_path(rel, (Path *)
					 create_append_path(rel, subpaths, required_outer));
	}
}

static List *
accumulate_append_subpath(List *subpaths, Path *path)
{
	return lappend(subpaths, path);
}

/*
 * get_cheapest_parameterized_child_path
 *		Get cheapest path for this relation that has exactly the requested
 *		parameterization.
 *
 * Returns NULL if unable to create such a path.
 */
static Path *
get_cheapest_parameterized_child_path(PlannerInfo *root, RelOptInfo *rel,
									  Relids required_outer)
{
	Path	   *cheapest;
	ListCell   *lc;

	/*
	 * Look up the cheapest existing path with no more than the needed
	 * parameterization.  If it has exactly the needed parameterization, we're
	 * done.
	 */
	cheapest = get_cheapest_path_for_pathkeys(rel->pathlist,
											  NIL,
											  required_outer,
											  TOTAL_COST);
	Assert(cheapest != NULL);
	if (bms_equal(PATH_REQ_OUTER(cheapest), required_outer))
		return cheapest;

	/*
	 * Otherwise, we can "reparameterize" an existing path to match the given
	 * parameterization, which effectively means pushing down additional
	 * joinquals to be checked within the path's scan.  However, some existing
	 * paths might check the available joinquals already while others don't;
	 * therefore, it's not clear which existing path will be cheapest after
	 * reparameterization.  We have to go through them all and find out.
	 */
	cheapest = NULL;
	foreach(lc, rel->pathlist)
	{
		Path	   *path = (Path *) lfirst(lc);

		/* Can't use it if it needs more than requested parameterization */
		if (!bms_is_subset(PATH_REQ_OUTER(path), required_outer))
			continue;

		/*
		 * Reparameterization can only increase the path's cost, so if it's
		 * already more expensive than the current cheapest, forget it.
		 */
		if (cheapest != NULL &&
			compare_path_costs(cheapest, path, TOTAL_COST) <= 0)
			continue;

		/* Reparameterize if needed, then recheck cost */
		if (!bms_equal(PATH_REQ_OUTER(path), required_outer))
		{
			path = reparameterize_path(root, path, required_outer, 1.0);
			if (path == NULL)
				continue;		/* failed to reparameterize this one */
			Assert(bms_equal(PATH_REQ_OUTER(path), required_outer));

			if (cheapest != NULL &&
				compare_path_costs(cheapest, path, TOTAL_COST) <= 0)
				continue;
		}

		/* We have a new best path */
		cheapest = path;
	}

	/* Return the best path, or NULL if we found no suitable candidate */
	return cheapest;
}

/*
 * generate_mergeappend_paths
 *		Generate MergeAppend paths for an append relation
 *
 * Generate a path for each ordering (pathkey list) appearing in
 * all_child_pathkeys.
 *
 * We consider both cheapest-startup and cheapest-total cases, ie, for each
 * interesting ordering, collect all the cheapest startup subpaths and all the
 * cheapest total paths, and build a MergeAppend path for each case.
 *
 * We don't currently generate any parameterized MergeAppend paths.  While
 * it would not take much more code here to do so, it's very unclear that it
 * is worth the planning cycles to investigate such paths: there's little
 * use for an ordered path on the inside of a nestloop.  In fact, it's likely
 * that the current coding of add_path would reject such paths out of hand,
 * because add_path gives no credit for sort ordering of parameterized paths,
 * and a parameterized MergeAppend is going to be more expensive than the
 * corresponding parameterized Append path.  If we ever try harder to support
 * parameterized mergejoin plans, it might be worth adding support for
 * parameterized MergeAppends to feed such joins.  (See notes in
 * optimizer/README for why that might not ever happen, though.)
 */
static void
generate_mergeappend_paths(PlannerInfo *root, RelOptInfo *rel,
						   List *live_childrels,
						   List *all_child_pathkeys,
						   PathKey *pathkeyAsc, PathKey *pathkeyDesc)
{
	ListCell   *lcp;

	foreach(lcp, all_child_pathkeys)
	{
		List	   *pathkeys = (List *) lfirst(lcp);
		List	   *startup_subpaths = NIL;
		List	   *total_subpaths = NIL;
		bool		startup_neq_total = false;
		bool		presorted = true;
		ListCell   *lcr;

		/* Select the child paths for this ordering... */
		foreach(lcr, live_childrels)
		{
			RelOptInfo *childrel = (RelOptInfo *) lfirst(lcr);
			Path	   *cheapest_startup,
					   *cheapest_total;

			/* Locate the right paths, if they are available. */
			cheapest_startup =
				get_cheapest_path_for_pathkeys(childrel->pathlist,
											   pathkeys,
											   NULL,
											   STARTUP_COST);
			cheapest_total =
				get_cheapest_path_for_pathkeys(childrel->pathlist,
											   pathkeys,
											   NULL,
											   TOTAL_COST);

			/*
			 * If we can't find any paths with the right order just use the
			 * cheapest-total path; we'll have to sort it later.
			 */
			if (cheapest_startup == NULL || cheapest_total == NULL)
			{
				cheapest_startup = cheapest_total =
					childrel->cheapest_total_path;
				/* Assert we do have an unparameterized path for this child */
				Assert(cheapest_total->param_info == NULL);
				presorted = false;
			}

			/*
			 * Notice whether we actually have different paths for the
			 * "cheapest" and "total" cases; frequently there will be no point
			 * in two create_merge_append_path() calls.
			 */
			if (cheapest_startup != cheapest_total)
				startup_neq_total = true;

			startup_subpaths =
				accumulate_append_subpath(startup_subpaths, cheapest_startup);
			total_subpaths =
				accumulate_append_subpath(total_subpaths, cheapest_total);
		}

		/*
		 * When first pathkey matching ascending/descending sort by partition
		 * column then build path with Append node, because MergeAppend is not
		 * required in this case.
		 */
		if ((PathKey *) linitial(pathkeys) == pathkeyAsc && presorted)
		{
			Path *path;

			path = (Path *) create_append_path(rel, startup_subpaths, NULL);
			path->pathkeys = pathkeys;
			add_path(rel, path);

			if (startup_neq_total)
			{
				path = (Path *) create_append_path(rel, total_subpaths, NULL);
				path->pathkeys = pathkeys;
				add_path(rel, path);
			}
		}
		else if ((PathKey *) linitial(pathkeys) == pathkeyDesc && presorted)
		{
			/*
			 * When pathkey is descending sort by partition column then we
			 * need to scan partitions in reversed order.
			 */
			Path *path;

			path = (Path *) create_append_path(rel,
								list_reverse(startup_subpaths), NULL);
			path->pathkeys = pathkeys;
			add_path(rel, path);

			if (startup_neq_total)
			{
				path = (Path *) create_append_path(rel,
								list_reverse(total_subpaths), NULL);
				path->pathkeys = pathkeys;
				add_path(rel, path);
			}
		}
		else
		{
			/* ... and build the MergeAppend paths */
			add_path(rel, (Path *) create_merge_append_path(root,
															rel,
															startup_subpaths,
															pathkeys,
															NULL));
			if (startup_neq_total)
				add_path(rel, (Path *) create_merge_append_path(root,
																rel,
																total_subpaths,
																pathkeys,
																NULL));
		}
	}
}<|MERGE_RESOLUTION|>--- conflicted
+++ resolved
@@ -34,8 +34,6 @@
 #include "utils/selfuncs.h"
 #include "utils/memutils.h"
 #include "access/heapam.h"
-#include "access/nbtree.h"
-#include "access/sysattr.h"
 #include "storage/ipc.h"
 #include "catalog/pg_type.h"
 #include "foreign/fdwapi.h"
@@ -176,87 +174,6 @@
 	return hash_search(range_restrictions, (const void *) &key, HASH_FIND, found);
 }
 
-<<<<<<< HEAD
-=======
-FmgrInfo *
-get_cmp_func(Oid type1, Oid type2)
-{
-	FmgrInfo   *cmp_func;
-	Oid			cmp_proc_oid;
-	TypeCacheEntry	*tce;
-
-	cmp_func = palloc(sizeof(FmgrInfo));
-	tce = lookup_type_cache(type1,
-				TYPECACHE_BTREE_OPFAMILY | TYPECACHE_CMP_PROC | TYPECACHE_CMP_PROC_FINFO);
-	cmp_proc_oid = get_opfamily_proc(tce->btree_opf,
-									 type1,
-									 type2,
-									 BTORDER_PROC);
-	fmgr_info(cmp_proc_oid, cmp_func);
-	return cmp_func;
-}
-
-/*
- * Post parse analysis hook. It makes sure the config is loaded before executing
- * any statement, including utility commands
- */
-void
-pathman_post_parse_analysis_hook(ParseState *pstate, Query *query)
-{
-	if (initialization_needed)
-		load_config();
-
-	if (post_parse_analyze_hook_original)
-		post_parse_analyze_hook_original(pstate, query);
-
-	inheritance_disabled_relids = NIL;
-	inheritance_enabled_relids = NIL;
-}
-
-/*
- * Planner hook. It disables inheritance for tables that have been partitioned
- * by pathman to prevent standart PostgreSQL partitioning mechanism from
- * handling that tables.
- */
-PlannedStmt *
-pathman_planner_hook(Query *parse, int cursorOptions, ParamListInfo boundParams)
-{
-	PlannedStmt	  *result;
-
-	if (pg_pathman_enable)
-	{
-		// inheritance_disabled = false;
-		switch(parse->commandType)
-		{
-			case CMD_SELECT:
-				disable_inheritance(parse);
-				break;
-			case CMD_UPDATE:
-			case CMD_DELETE:
-				disable_inheritance_cte(parse);
-				disable_inheritance_subselect(parse);
-				handle_modification_query(parse);
-				break;
-			default:
-				break;
-		}
-	}
-
-	/* Invoke original hook */
-	if (planner_hook_original)
-		result = planner_hook_original(parse, cursorOptions, boundParams);
-	else
-		result = standard_planner(parse, cursorOptions, boundParams);
-
-	list_free(inheritance_disabled_relids);
-	list_free(inheritance_enabled_relids);
-	inheritance_disabled_relids = NIL;
-	inheritance_enabled_relids = NIL;
-
-	return result;
-}
-
->>>>>>> a1e6bd38
 /*
  * Disables inheritance for partitioned by pathman relations. It must be done to
  * prevent PostgresSQL from full search.
