/* ------------------------------------------------------------------------
 *
 * hooks.c
 *		definitions of rel_pathlist and join_pathlist hooks
 *
 * Copyright (c) 2016, Postgres Professional
 *
 * ------------------------------------------------------------------------
 */

#include "copy_stmt_hooking.h"
#include "hooks.h"
#include "init.h"
#include "partition_filter.h"
#include "pg_compat.h"
#include "planner_tree_modification.h"
#include "runtimeappend.h"
#include "runtime_merge_append.h"
#include "utils.h"
#include "xact_handling.h"

#include "access/transam.h"
#include "miscadmin.h"
#include "optimizer/cost.h"
#include "optimizer/restrictinfo.h"
#include "utils/typcache.h"


set_join_pathlist_hook_type		set_join_pathlist_next = NULL;
set_rel_pathlist_hook_type		set_rel_pathlist_hook_next = NULL;
planner_hook_type				planner_hook_next = NULL;
post_parse_analyze_hook_type	post_parse_analyze_hook_next = NULL;
shmem_startup_hook_type			shmem_startup_hook_next = NULL;
ProcessUtility_hook_type		process_utility_hook_next = NULL;


/* Take care of joins */
void
pathman_join_pathlist_hook(PlannerInfo *root,
						   RelOptInfo *joinrel,
						   RelOptInfo *outerrel,
						   RelOptInfo *innerrel,
						   JoinType jointype,
						   JoinPathExtraData *extra)
{
	JoinCostWorkspace		workspace;
	JoinType				saved_jointype = jointype;
	RangeTblEntry		   *inner_rte = root->simple_rte_array[innerrel->relid];
	const PartRelationInfo *inner_prel;
	List				   *pathkeys = NIL,
						   *joinclauses,
						   *otherclauses;
	ListCell			   *lc;
	WalkerContext			context;
	double					paramsel;

	/* Call hooks set by other extensions */
	if (set_join_pathlist_next)
		set_join_pathlist_next(root, joinrel, outerrel,
							   innerrel, jointype, extra);

	/* Check that both pg_pathman & RuntimeAppend nodes are enabled */
	if (!IsPathmanReady() || !pg_pathman_enable_runtimeappend)
		return;

	if (jointype == JOIN_FULL)
		return; /* handling full joins is meaningless */

	/* Check that innerrel is a BASEREL with inheritors & PartRelationInfo */
	if (innerrel->reloptkind != RELOPT_BASEREL || !inner_rte->inh ||
		!(inner_prel = get_pathman_relation_info(inner_rte->relid)))
	{
		return; /* Obviously not our case */
	}

	/*
	 * These codes are used internally in the planner, but are not supported
	 * by the executor (nor, indeed, by most of the planner).
	 */
	if (jointype == JOIN_UNIQUE_OUTER || jointype == JOIN_UNIQUE_INNER)
		jointype = JOIN_INNER; /* replace with a proper value */

	/* Extract join clauses which will separate partitions */
	if (IS_OUTER_JOIN(extra->sjinfo->jointype))
	{
		extract_actual_join_clauses(extra->restrictlist,
									&joinclauses, &otherclauses);
	}
	else
	{
		/* We can treat all clauses alike for an inner join */
		joinclauses = extract_actual_clauses(extra->restrictlist, false);
		otherclauses = NIL;
	}

	paramsel = 1.0;
	foreach (lc, joinclauses)
	{
		WrapperNode *wrap;

		InitWalkerContext(&context, innerrel->relid,
						  inner_prel, NULL, false);

		wrap = walk_expr_tree((Expr *) lfirst(lc), &context);
		paramsel *= wrap->paramsel;
	}

	foreach (lc, innerrel->pathlist)
	{
		AppendPath	   *cur_inner_path = (AppendPath *) lfirst(lc);
		Path		   *outer,
					   *inner;
		NestPath	   *nest_path;		/* NestLoop we're creating */
		ParamPathInfo  *ppi;			/* parameterization info */
		Relids			inner_required;	/* required paremeterization relids */
		List		   *filtered_joinclauses = NIL;
		ListCell	   *rinfo_lc;

		if (!IsA(cur_inner_path, AppendPath))
			continue;

		/* Select cheapest path for outerrel */
		outer = outerrel->cheapest_total_path;
		if (saved_jointype == JOIN_UNIQUE_OUTER)
		{
			outer = (Path *) create_unique_path(root, outerrel,
												outer, extra->sjinfo);
			Assert(outer);
		}

		/* Make innerrel path depend on outerrel's column */
		inner_required = bms_union(PATH_REQ_OUTER((Path *) cur_inner_path),
								   bms_make_singleton(outerrel->relid));

		/* Get the ParamPathInfo for a parameterized path */
		ppi = get_baserel_parampathinfo(root, innerrel, inner_required);

		/* Skip ppi->ppi_clauses don't reference partition attribute */
		if (!(ppi && get_partitioned_attr_clauses(ppi->ppi_clauses,
												  inner_prel,
												  innerrel->relid)))
			continue;

		inner = create_runtimeappend_path(root, cur_inner_path, ppi, paramsel);
		if (saved_jointype == JOIN_UNIQUE_INNER)
			return; /* No way to do this with a parameterized inner path */

		initial_cost_nestloop(root, &workspace, jointype,
							  outer, inner, /* built paths */
							  extra->sjinfo, &extra->semifactors);

		pathkeys = build_join_pathkeys(root, joinrel, jointype, outer->pathkeys);

		nest_path = create_nestloop_path(root, joinrel, jointype, &workspace,
										 extra->sjinfo, &extra->semifactors,
										 outer, inner, extra->restrictlist,
										 pathkeys,
										 calc_nestloop_required_outer(outer, inner));

		/* Discard all clauses that are to be evaluated by 'inner' */
		foreach (rinfo_lc, extra->restrictlist)
		{
			RestrictInfo *rinfo = (RestrictInfo *) lfirst(rinfo_lc);

			Assert(IsA(rinfo, RestrictInfo));
			if (!join_clause_is_movable_to(rinfo, inner->parent))
				filtered_joinclauses = lappend(filtered_joinclauses, rinfo);
		}

		/*
		 * Override 'rows' value produced by standard estimator.
		 * Currently we use get_parameterized_joinrel_size() since
		 * it works just fine, but this might change some day.
		 */
		nest_path->path.rows = get_parameterized_joinrel_size_compat(root,
																	 joinrel,
																	 outer,
																	 inner,
																	 extra->sjinfo,
																	 filtered_joinclauses);

		/* Finally we can add the new NestLoop path */
		add_path(joinrel, (Path *) nest_path);
	}
}

/* Cope with simple relations */
void
pathman_rel_pathlist_hook(PlannerInfo *root,
						  RelOptInfo *rel,
						  Index rti,
						  RangeTblEntry *rte)
{
	const PartRelationInfo *prel;
	RangeTblEntry		  **new_rte_array;
	RelOptInfo			  **new_rel_array;
	int						len;

	/* Invoke original hook if needed */
	if (set_rel_pathlist_hook_next != NULL)
		set_rel_pathlist_hook_next(root, rel, rti, rte);

	/* Make sure that pg_pathman is ready */
	if (!IsPathmanReady())
		return;

	/* This works only for SELECTs on simple relations */
	if (root->parse->commandType != CMD_SELECT ||
		rte->rtekind != RTE_RELATION ||
		rte->relkind != RELKIND_RELATION)
		return;

	/* Skip if this table is not allowed to act as parent (see FROM ONLY) */
	if (PARENTHOOD_DISALLOWED == get_rel_parenthood_status(root->parse->queryId,
														   rte->relid))
		return;

	/* Proceed iff relation 'rel' is partitioned */
	if ((prel = get_pathman_relation_info(rte->relid)) != NULL)
	{
		Relation		parent_rel;				/* parent's relation (heap */
		Oid			   *children;				/* selected children oids */
		List		   *ranges,					/* a list of IndexRanges */
					   *wrappers,				/* a list of WrapperNodes */
					   *rel_part_clauses = NIL;	/* clauses with part. column */
		PathKey		   *pathkeyAsc = NULL,
					   *pathkeyDesc = NULL;
		double			paramsel = 1.0;			/* default part selectivity */
		WalkerContext	context;
		ListCell	   *lc;
		int				i;

		if (prel->parttype == PT_RANGE)
		{
			/*
<<<<<<< HEAD
			 * Get pathkeys for ascending and descending sort by partitioned column.
=======
			 * Get pathkeys for ascending and descending sort by partition column
>>>>>>> 032d81f1
			 */
			List		   *pathkeys;
			Var			   *var;
			Oid				vartypeid,
							varcollid;
			int32			type_mod;
			TypeCacheEntry *tce;

			/* Make Var from patition column */
			get_rte_attribute_type(rte, prel->attnum,
								   &vartypeid, &type_mod, &varcollid);
			var = makeVar(rti, prel->attnum, vartypeid, type_mod, varcollid, 0);
			var->location = -1;

			/* Determine operator type */
			tce = lookup_type_cache(var->vartype, TYPECACHE_LT_OPR | TYPECACHE_GT_OPR);

			/* Make pathkeys */
			pathkeys = build_expression_pathkey(root, (Expr *)var, NULL,
												tce->lt_opr, NULL, false);
			if (pathkeys)
				pathkeyAsc = (PathKey *) linitial(pathkeys);
			pathkeys = build_expression_pathkey(root, (Expr *)var, NULL,
												tce->gt_opr, NULL, false);
			if (pathkeys)
				pathkeyDesc = (PathKey *) linitial(pathkeys);
		}

		rte->inh = true; /* we must restore 'inh' flag! */

		children = PrelGetChildrenArray(prel);
		ranges = list_make1_irange(make_irange(0, PrelLastChild(prel), IR_COMPLETE));

		/* Make wrappers over restrictions and collect final rangeset */
		InitWalkerContext(&context, rti, prel, NULL, false);
		wrappers = NIL;
		foreach(lc, rel->baserestrictinfo)
		{
			WrapperNode	   *wrap;
			RestrictInfo   *rinfo = (RestrictInfo *) lfirst(lc);

			wrap = walk_expr_tree(rinfo->clause, &context);

			paramsel *= wrap->paramsel;
			wrappers = lappend(wrappers, wrap);
			ranges = irange_list_intersection(ranges, wrap->rangeset);
		}

		/* Get number of selected partitions */
		len = irange_list_length(ranges);
		if (prel->enable_parent)
			len++; /* add parent too */

		/* Expand simple_rte_array and simple_rel_array */
		if (len > 0)
		{
			/* Expand simple_rel_array and simple_rte_array */
			new_rel_array = (RelOptInfo **)
				palloc0((root->simple_rel_array_size + len) * sizeof(RelOptInfo *));

			/* simple_rte_array is an array equivalent of the rtable list */
			new_rte_array = (RangeTblEntry **)
				palloc0((root->simple_rel_array_size + len) * sizeof(RangeTblEntry *));

			/* Copy relations to the new arrays */
			for (i = 0; i < root->simple_rel_array_size; i++)
			{
				new_rel_array[i] = root->simple_rel_array[i];
				new_rte_array[i] = root->simple_rte_array[i];
			}

			/* Free old arrays */
			pfree(root->simple_rel_array);
			pfree(root->simple_rte_array);

			root->simple_rel_array_size += len;
			root->simple_rel_array = new_rel_array;
			root->simple_rte_array = new_rte_array;
		}

		/* Parent has already been locked by rewriter */
		parent_rel = heap_open(rte->relid, NoLock);

		/* Add parent if asked to */
		if (prel->enable_parent)
			append_child_relation(root, parent_rel, rti, 0, rte->relid, NULL);

		/*
		 * Iterate all indexes in rangeset and append corresponding child relations.
		 */
		foreach(lc, ranges)
		{
			IndexRange irange = lfirst_irange(lc);

			for (i = irange_lower(irange); i <= irange_upper(irange); i++)
				append_child_relation(root, parent_rel, rti, i, children[i], wrappers);
		}

		/* Now close parent relation */
		heap_close(parent_rel, NoLock);

		/* Clear path list and make it point to NIL */
		list_free_deep(rel->pathlist);
		rel->pathlist = NIL;

		/* Generate new paths using the rels we've just added */
		set_append_rel_pathlist(root, rel, rti, pathkeyAsc, pathkeyDesc);
		set_append_rel_size_compat(root, rel, rti);

		/* No need to go further (both nodes are disabled), return */
		if (!(pg_pathman_enable_runtimeappend ||
			  pg_pathman_enable_runtime_merge_append))
			return;

		/* Check that rel's RestrictInfo contains partitioned column */
		rel_part_clauses = get_partitioned_attr_clauses(rel->baserestrictinfo,
														prel, rel->relid);

		/* Runtime[Merge]Append is pointless if there are no params in clauses */
		if (!clause_contains_params((Node *) rel_part_clauses))
			return;

		/* Generate Runtime[Merge]Append paths if needed */
		foreach (lc, rel->pathlist)
		{
			AppendPath	   *cur_path = (AppendPath *) lfirst(lc);
			Relids			inner_required = PATH_REQ_OUTER((Path *) cur_path);
			Path		   *inner_path = NULL;
			ParamPathInfo  *ppi;
			List		   *ppi_part_clauses = NIL;

			/* Fetch ParamPathInfo & try to extract part-related clauses */
			ppi = get_baserel_parampathinfo(root, rel, inner_required);
			if (ppi && ppi->ppi_clauses)
				ppi_part_clauses = get_partitioned_attr_clauses(ppi->ppi_clauses,
																prel, rel->relid);

			/* Skip if rel contains some join-related stuff or path type mismatched */
			if (!(IsA(cur_path, AppendPath) || IsA(cur_path, MergeAppendPath)) ||
				rel->has_eclass_joins || rel->joininfo)
			{
				continue;
			}

			/*
			 * Skip if neither rel->baserestrictinfo nor
			 * ppi->ppi_clauses reference partition attribute
			 */
			if (!(rel_part_clauses || ppi_part_clauses))
				continue;

			if (IsA(cur_path, AppendPath) && pg_pathman_enable_runtimeappend)
				inner_path = create_runtimeappend_path(root, cur_path,
													   ppi, paramsel);
			else if (IsA(cur_path, MergeAppendPath) &&
					 pg_pathman_enable_runtime_merge_append)
			{
				/* Check struct layout compatibility */
				if (offsetof(AppendPath, subpaths) !=
						offsetof(MergeAppendPath, subpaths))
					elog(FATAL, "Struct layouts of AppendPath and "
								"MergeAppendPath differ");

				inner_path = create_runtimemergeappend_path(root, cur_path,
															ppi, paramsel);
			}

			if (inner_path)
				add_path(rel, inner_path);
		}
	}
}

/*
 * Intercept 'pg_pathman.enable' GUC assignments.
 */
void
pg_pathman_enable_assign_hook(bool newval, void *extra)
{
	elog(DEBUG2, "pg_pathman_enable_assign_hook() [newval = %s] triggered",
		  newval ? "true" : "false");

	/* Return quickly if nothing has changed */
	if (newval == (pg_pathman_init_state.pg_pathman_enable &&
				   pg_pathman_init_state.auto_partition &&
				   pg_pathman_init_state.override_copy &&
				   pg_pathman_enable_runtimeappend &&
				   pg_pathman_enable_runtime_merge_append &&
				   pg_pathman_enable_partition_filter))
		return;

	pg_pathman_init_state.auto_partition = newval;
	pg_pathman_init_state.override_copy = newval;
	pg_pathman_enable_runtime_merge_append = newval;
	pg_pathman_enable_runtimeappend = newval;
	pg_pathman_enable_partition_filter = newval;

	elog(NOTICE,
		 "RuntimeAppend, RuntimeMergeAppend and PartitionFilter nodes "
		 "and some other options have been %s",
		 newval ? "enabled" : "disabled");
}

/*
 * Planner hook. It disables inheritance for tables that have been partitioned
 * by pathman to prevent standart PostgreSQL partitioning mechanism from
 * handling that tables.
 */
PlannedStmt *
pathman_planner_hook(Query *parse, int cursorOptions, ParamListInfo boundParams)
{
#define ExecuteForPlanTree(planned_stmt, proc) \
	do { \
		ListCell *lc; \
		proc((planned_stmt)->rtable, (planned_stmt)->planTree); \
		foreach (lc, (planned_stmt)->subplans) \
			proc((planned_stmt)->rtable, (Plan *) lfirst(lc)); \
	} while (0)

	PlannedStmt *result;
	uint32		 query_id = parse->queryId;

	if (IsPathmanReady())
	{
		/* Increment parenthood_statuses refcount */
		incr_refcount_parenthood_statuses();

		/* Modify query tree if needed */
		pathman_transform_query(parse);
	}

	/* Invoke original hook if needed */
	if (planner_hook_next)
		result = planner_hook_next(parse, cursorOptions, boundParams);
	else
		result = standard_planner(parse, cursorOptions, boundParams);

	if (IsPathmanReady())
	{
		/* Give rowmark-related attributes correct names */
		ExecuteForPlanTree(result, postprocess_lock_rows);

		/* Add PartitionFilter node for INSERT queries */
		ExecuteForPlanTree(result, add_partition_filters);

		/* Decrement parenthood_statuses refcount */
		decr_refcount_parenthood_statuses(false);

		/* HACK: restore queryId set by pg_stat_statements */
		result->queryId = query_id;
	}

	return result;
}

/*
 * Post parse analysis hook. It makes sure the config is loaded before executing
 * any statement, including utility commands
 */
void
pathman_post_parse_analysis_hook(ParseState *pstate, Query *query)
{
	/* Invoke original hook if needed */
	if (post_parse_analyze_hook_next)
		post_parse_analyze_hook_next(pstate, query);

	 /* We shouldn't do anything on BEGIN or SET ISOLATION LEVEL stmts */
	if (query->commandType == CMD_UTILITY &&
			(xact_is_transaction_stmt(query->utilityStmt) ||
			 xact_is_set_transaction_stmt(query->utilityStmt)))
	{
		return;
	}

	/* Finish delayed invalidation jobs */
	if (IsPathmanReady())
		finish_delayed_invalidation();

	/* Load config if pg_pathman exists & it's still necessary */
	if (IsPathmanEnabled() &&
		!IsPathmanInitialized() &&
		/* Now evaluate the most expensive clause */
		get_pathman_schema() != InvalidOid)
	{
		load_config(); /* perform main cache initialization */
	}
}

/*
 * Initialize dsm_config & shmem_config.
 */
void
pathman_shmem_startup_hook(void)
{
	/* Invoke original hook if needed */
	if (shmem_startup_hook_next != NULL)
		shmem_startup_hook_next();

	/* Allocate shared memory objects */
	LWLockAcquire(AddinShmemInitLock, LW_EXCLUSIVE);
	init_shmem_config();
	LWLockRelease(AddinShmemInitLock);
}

/*
 * Invalidate PartRelationInfo cache entry if needed.
 */
void
pathman_relcache_hook(Datum arg, Oid relid)
{
	PartParentSearch	search;
	Oid					partitioned_table;

	if (!IsPathmanReady())
		return;

	/* We shouldn't even consider special OIDs */
	if (relid < FirstNormalObjectId)
		return;

	/* Invalidation event for PATHMAN_CONFIG table (probably DROP) */
	if (relid == get_pathman_config_relid())
		delay_pathman_shutdown();

	/* Invalidate PartParentInfo cache if needed */
	partitioned_table = forget_parent_of_partition(relid, &search);

	switch (search)
	{
		/* It is (or was) a valid partition */
		case PPS_ENTRY_PART_PARENT:
		case PPS_ENTRY_PARENT:
			{
				elog(DEBUG2, "Invalidation message for partition %u [%u]",
					 relid, MyProcPid);

				delay_invalidation_parent_rel(partitioned_table);
			}
			break;

		/* Both syscache and pathman's cache say it isn't a partition */
		case PPS_ENTRY_NOT_FOUND:
			{
				if (partitioned_table != InvalidOid)
					delay_invalidation_parent_rel(partitioned_table);
#ifdef NOT_USED
				elog(DEBUG2, "Invalidation message for relation %u [%u]",
					 relid, MyProcPid);
#endif
			}
			break;

		/* We can't say anything (state is not transactional) */
		case PPS_NOT_SURE:
			{
				elog(DEBUG2, "Invalidation message for vague relation %u [%u]",
					 relid, MyProcPid);

				delay_invalidation_vague_rel(relid);
			}
			break;

		default:
			elog(ERROR, "Not implemented yet (%s)",
				 CppAsString(pathman_relcache_hook));
			break;
	}
}

/*
 * Utility function invoker hook.
 */
void
pathman_process_utility_hook(Node *parsetree,
							 const char *queryString,
							 ProcessUtilityContext context,
							 ParamListInfo params,
							 DestReceiver *dest,
							 char *completionTag)
{
	/* Override standard COPY statement if needed */
	if (IsPathmanReady() && is_pathman_related_copy(parsetree))
	{
		uint64	processed;

		/* Handle our COPY case (and show a special cmd name) */
		PathmanDoCopy((CopyStmt *) parsetree, queryString, &processed);
		if (completionTag)
			snprintf(completionTag, COMPLETION_TAG_BUFSIZE,
					 "PATHMAN COPY " UINT64_FORMAT, processed);

		return; /* don't call standard_ProcessUtility() or hooks */
	}

	/* Call hooks set by other extensions if needed */
	if (process_utility_hook_next)
		process_utility_hook_next(parsetree, queryString,
								  context, params,
								  dest, completionTag);
	/* Else call internal implementation */
	else
		standard_ProcessUtility(parsetree, queryString,
								context, params,
								dest, completionTag);
}<|MERGE_RESOLUTION|>--- conflicted
+++ resolved
@@ -233,11 +233,7 @@
 		if (prel->parttype == PT_RANGE)
 		{
 			/*
-<<<<<<< HEAD
 			 * Get pathkeys for ascending and descending sort by partitioned column.
-=======
-			 * Get pathkeys for ascending and descending sort by partition column
->>>>>>> 032d81f1
 			 */
 			List		   *pathkeys;
 			Var			   *var;
