--- conflicted
+++ resolved
@@ -319,13 +319,8 @@
 		{
 			IndexRange irange = lfirst_irange(lc);
 
-<<<<<<< HEAD
-			for (i = irange.ir_lower; i <= irange.ir_upper; i++)
+			for (i = irange_lower(irange); i <= irange_upper(irange); i++)
 				append_child_relation(root, parent_rel, rti, i, children[i], wrappers);
-=======
-			for (i = irange_lower(irange); i <= irange_upper(irange); i++)
-				append_child_relation(root, rel, rti, rte, i, children[i], wrappers);
->>>>>>> 07bf75f0
 		}
 
 		/* Now close parent relation */
